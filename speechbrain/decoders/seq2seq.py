"""
Decoding methods for seq2seq autoregressive model.

Authors
 * Ju-Chieh Chou 2020
"""
import torch
import numpy as np


class S2SBaseSearcher(torch.nn.Module):
    """
    S2SBaseSearcher class to be inherited by other
    decoding approches for seq2seq model.

    Parameters
    ----------
    modules : ModuleList
        The modules user uses to perform search algorithm.
    bos_index : int
        The index of beginning-of-sequence token.
    eos_index : int
        The index of end-of-sequence token.
    min_decode_radio : float
        The ratio of minimum decoding steps to length of encoder states.
    max_decode_radio : float
        The ratio of maximum decoding steps to length of encoder states.

    Returns
    -------
    predictions:
        Outputs as Python list of lists, with "ragged" dimensions; padding
        has been removed.
    scores:
        The sum of log probabilities (and possibly
        additional heuristic scores) for each prediction.

    """

    def __init__(
        self, modules, bos_index, eos_index, min_decode_ratio, max_decode_ratio
    ):
        super(S2SBaseSearcher, self).__init__()
        self.modules = modules
        self.bos_index = bos_index
        self.eos_index = eos_index
        self.min_decode_ratio = min_decode_ratio
        self.max_decode_ratio = max_decode_ratio

    def forward(self, enc_states, wav_len):
        """This method should implement the forward algorithm of decoding method.

        Arguments
        ---------
        enc_states : torch.Tensor
            The precomputed encoder states to be used when decoding.
            (ex. the encoded speech representation to be attended).
        wav_len : torch.Tensor
            The speechbrain-style relative length.

        """
        raise NotImplementedError

    def forward_step(self, inp_tokens, memory, enc_states, enc_lens):
        """This method should implement one step of
        forwarding operation in autoregressive model.

        Arguments
        ---------
        inp_tokens : torch.Tensor
            The input tensor of current timestep.
        memory : No limit
            The momory variables input for this timestep.
            (ex. RNN hidden states).
        enc_states : torch.Tensor
            The encoder states to be attended.
        enc_lens : torch.Tensor
            The actual length of each enc_states sequence.

        Return
        ------
        log_probs : torch.Tensor
            Log-probilities of the current timestep output.
        memory : No limit
            The momory variables generated in this timestep.
            (ex. RNN hidden states).
        attn : torch.Tensor
            The attention weight for doing penalty.
        """
        raise NotImplementedError

    def reset_mem(self, batch_size, device):
        """This method should implement the reseting of
        memory variables for the seq2seq model.
        Ex. Initializing zero vector as initial hidden states.

        Arguments
        ---------
        batch_size : int
            The size of the batch.
        device : torch.device
            The device to put the initial variables.

        Return
        ------
        memory : No limit
            The initial memory variable.
        """
        raise NotImplementedError

    def lm_forward_step(self, inp_tokens, memory):
        """This method should implement one step of
        forwarding operation for language model.

        Arguments
        ---------
        inp_tokens : torch.Tensor
            The input tensor of current timestep.
        memory : No limit
            The momory variables input for this timestep.
            (ex. RNN hidden states).

        Return
        ------
        log_probs : torch.Tensor
            Log-probilities of the current timestep output.
        memory : No limit
            The momory variables generated in this timestep.
            (ex. RNN hidden states).
        """
        raise NotImplementedError

    def reset_lm_mem(self, batch_size, device):
        """This method should implement the reseting of
        memory variables in language model.
        Ex. Initializing zero vector as initial hidden states.

        Arguments
        ---------
        batch_size : int
            The size of the batch.
        device : torch.device
            The device to put the initial variables.

        Return
        ------
        memory : No limit
            The initial memory variable.
        """
        raise NotImplementedError


class S2SGreedySearcher(S2SBaseSearcher):
    """
    This class implements the general forward-pass of
    greedy decoding approach. See also S2SBaseSearcher().
    """

    def forward(self, enc_states, wav_len):
        enc_lens = torch.round(enc_states.shape[1] * wav_len).int()
        device = enc_states.device
        batch_size = enc_states.shape[0]

        memory = self.reset_mem(batch_size, device=device)

        # Using bos as the first input
        inp_tokens = (
            enc_states.new_zeros(batch_size).fill_(self.bos_index).long()
        )

        log_probs_lst = []
        max_decode_steps = int(enc_states.shape[1] * self.max_decode_ratio)

        for t in range(max_decode_steps):
            log_probs, memory, _ = self.forward_step(
                inp_tokens, memory, enc_states, enc_lens
            )
            log_probs_lst.append(log_probs)
            inp_tokens = log_probs.argmax(dim=-1)

        log_probs = torch.stack(log_probs_lst, dim=1)
        scores, predictions = log_probs.max(dim=-1)
        scores = scores.sum(dim=1).tolist()
        predictions = batch_filter_seq2seq_output(
            predictions, eos_id=self.eos_index
        )

        return predictions, scores


class S2SRNNGreedySearcher(S2SGreedySearcher):
    """
    This class implements the greedy decoding
    for AttentionalRNNDecoder (speechbrain/nnet/RNN.py).
    See also S2SBaseSearcher() and S2SGreedySearcher().

    Parameters
    ----------
    modules : list of torch.nn.Module
        The list should contain four items:
            1. Embedding layer
            2. Attentional RNN decoder
            3. Output layer
            4. LogSoftmax layer

    Example
    -------
    >>> import torch
    >>> import speechbrain as sb
    >>> emb = torch.nn.Embedding(5, 3)
    >>> dec = sb.nnet.RNN.AttentionalRNNDecoder("gru", "content", 3, 3, 1)
    >>> lin = sb.nnet.linear.Linear(5)
    >>> act = sb.nnet.activations.Softmax(apply_log=True)
    >>> inp = torch.randint(low=0, high=5, size=(2, 3))
    >>> enc = torch.rand([2, 6, 7])
    >>> wav_len = torch.rand([2])
    >>> e = emb(inp)
    >>> h, _ = dec(e, enc, wav_len, init_params=True)
    >>> log_probs = act(lin(h, init_params=True))
    >>> modules = [emb, dec, lin]
    >>> searcher = S2SRNNGreedySearcher(
    ... modules,
    ... bos_index=4,
    ... eos_index=4,
    ... min_decode_ratio=0,
    ... max_decode_ratio=1)
    >>> hyps, scores = searcher(enc, wav_len)
    """

    def __init__(
        self, modules, bos_index, eos_index, min_decode_ratio, max_decode_ratio,
    ):
        super(S2SRNNGreedySearcher, self).__init__(
            modules, bos_index, eos_index, min_decode_ratio, max_decode_ratio
        )
<<<<<<< HEAD
=======
        self.emb = self.modules[0]
        self.dec = self.modules[1]
        self.fc = self.modules[2]
        self.softmax = torch.nn.LogSoftmax(dim=-1)
>>>>>>> f04f20f0

    def reset_mem(self, batch_size, device):
        """
        When doing greedy search, keep hidden state (hs) adn context vector (c)
        as memory.
        """
        hs = None
        emb, dec, lin, softmax = self.modules
        dec.attn.reset()
        c = torch.zeros(batch_size, dec.attn_dim).to(device)
        return hs, c

    def forward_step(self, inp_tokens, memory, enc_states, enc_lens):
        hs, c = memory
<<<<<<< HEAD
        emb, dec, lin, softmax = self.modules
        e = emb(inp_tokens)
        dec_out, hs, c, w = dec.forward_step(e, hs, c, enc_states, enc_lens)
        log_probs = softmax(lin(dec_out))
=======
        e = self.emb(inp_tokens)
        dec_out, hs, c, w = self.dec.forward_step(
            e, hs, c, enc_states, enc_lens
        )
        log_probs = self.softmax(self.fc(dec_out))
>>>>>>> f04f20f0
        return log_probs, (hs, c), w


class S2SBeamSearcher(S2SBaseSearcher):
    """
    This class implements the beam-search algorithm for seq2seq model.
    See also S2SBaseSearcher().

    Parameters
    ----------
    modules : ModuleList
        The modules user uses to perform search algorithm.
    bos_index : int
        The index of beginning-of-sequence token.
    eos_index : int
        The index of end-of-sequence token.
    min_decode_radio : float
        The ratio of minimum decoding steps to length of encoder states.
    max_decode_radio : float
        The ratio of maximum decoding steps to length of encoder states.
    beam_size : int
        The width of beam.
<<<<<<< HEAD
    using_eos_threshold : bool
=======
    topk : int
        Default : 1
        The number of hypothesis to return.
    return_log_probs : bool
        Default : False
        Whether to return log-probabilities.
    using_eos_threshold : bool
        Default : True
>>>>>>> f04f20f0
        Whether to use eos threshold.
    eos_threshold : float
        Default : 1.5
        The threshold coefficient for eos token. See 3.1.2 in
        reference: https://arxiv.org/abs/1904.02619
    length_normlization : bool
        Default : True
        Whether to divide the scores by the length.
    length_rewarding : float
        Default : 0.0
        The coefficient of length rewarding (γ).
        log P(y|x) + λ log P_LM(y) + γ*len(y)
    lm_weight : float
        Default : 0.0
        The weight of LM when performing beam search (λ).
        log P(y|x) + λ log P_LM(y)
    lm_modules : torch.nn.ModuleList
        neural networks modules for LM.
    using_max_attn_shift: bool
        Whether using the max_attn_shift constaint. Default: False
    max_attn_shift: int
        Beam search will block the beams that attention shift more
        than max_attn_shift.
        Reference: https://arxiv.org/abs/1904.02619
    minus_inf : float
        The value of minus infinity to block some path
        of the search (default : -1e20).
    """

    def __init__(
        self,
        modules,
        bos_index,
        eos_index,
        min_decode_ratio,
        max_decode_ratio,
        beam_size,
<<<<<<< HEAD
=======
        topk=1,
        return_log_probs=False,
>>>>>>> f04f20f0
        using_eos_threshold=True,
        eos_threshold=1.5,
        length_normalization=True,
        length_rewarding=0,
        lm_weight=0.0,
        lm_modules=None,
        using_max_attn_shift=False,
        max_attn_shift=60,
        minus_inf=-1e20,
    ):
        super(S2SBeamSearcher, self).__init__(
            modules, bos_index, eos_index, min_decode_ratio, max_decode_ratio
        )
        self.beam_size = beam_size
<<<<<<< HEAD
=======
        self.topk = topk
        self.return_log_probs = return_log_probs
>>>>>>> f04f20f0
        self.length_normalization = length_normalization
        self.length_rewarding = length_rewarding

        if self.length_normalization and self.length_rewarding > 0:
            raise ValueError(
                "length normalization is not compartiable with length rewarding."
            )

        self.using_eos_threshold = using_eos_threshold
        self.eos_threshold = eos_threshold
        self.using_max_attn_shift = using_max_attn_shift
        self.max_attn_shift = max_attn_shift
        self.lm_weight = lm_weight
        self.lm_modules = lm_modules

        # to initialize the params of LM modules
        self.init_lm_params = True
        self.minus_inf = minus_inf

    def _check_full_beams(self, hyps, beam_size):
        """
        This method checks whether hyps has been full.

        Parameters
        ----------
        hyps : List
            This list contains batch_size number of list.
            Each inside list contains a list stores all the hypothesis for this sentence.
        beam_size : int
            The number of beam_size.

        Return
        ------
        bool
            Whether the hyps has been full.
        """
        hyps_len = [len(lst) for lst in hyps]
        beam_size = [self.beam_size for _ in range(len(hyps_len))]
        if hyps_len == beam_size:
            return True
        else:
            return False

    def _check_attn_shift(self, attn, prev_attn_peak):
        """
        This method checks whether attention shift is more than attn_shift.

        Parameters
        ----------
        attn : torch.Tensor
            The attention to be checked.
        prev_attn_peak : torch.Tensor
            The previous attention peak place.

        Return
        ------
        cond : torch.BoolTensor
            Each element represent whether the beam is within the max_shift range.
        attn_peak : torch.Tensor
            The peak of the attn tensor.
        """
        # Block the candidates that exceed the max shift
        _, attn_peak = torch.max(attn, dim=1)
        lt_cond = attn_peak <= (prev_attn_peak + self.max_attn_shift)
        mt_cond = attn_peak > (prev_attn_peak - self.max_attn_shift)

        # True if not exceed limit
        # Multiplication equals to element-wise and for tensor
        cond = (lt_cond * mt_cond).unsqueeze(1)
        return cond, attn_peak

    def _check_eos_threshold(self, log_probs):
        """
        This method checks whether eos log-probabilities exceed threshold.

        Parameters
        ----------
        log_probs : torch.Tensor
            The log-probabilities.

        Return
        ------
        cond : torch.BoolTensor
            Each element represents whether the eos log-probabilities will be kept.
        """
        max_probs, _ = torch.max(log_probs, dim=-1)
        eos_probs = log_probs[:, self.eos_index]
        cond = eos_probs > (self.eos_threshold * max_probs)
        return cond

    def _update_hyp_and_scores(
<<<<<<< HEAD
        self, inp_tokens, alived_seq, hyps_and_scores, scores, timesteps
=======
        self,
        inp_tokens,
        alived_seq,
        alived_log_probs,
        hyps_and_scores,
        scores,
        timesteps,
>>>>>>> f04f20f0
    ):
        """
        This method will update hyps and scores if inp_tokens are eos.

        Parameters
        ----------
<<<<<<< HEAD
        log_probs : torch.Tensor
            The log-probabilities.
=======
        inp_tokens : torch.Tensor
            The current output.
        alived_seq : torch.Tensor
            The tensor to store the alived_seq.
        alived_log_probs : torch.Tensor
            The tensor to store the alived_log_probs.
        hyps_and_scores : list
            To store generated hypothesis and scores.
        scores : torch.Tensor
            The final scores of beam search.
        timesteps : float
            The current timesteps. This is for length rewarding.
>>>>>>> f04f20f0

        Return
        ------
        is_eos : torch.BoolTensor
            Each element represents whether the token is eos.
        """
        is_eos = inp_tokens.eq(self.eos_index)
        (eos_indices,) = torch.nonzero(is_eos, as_tuple=True)

        # Store the hypothesis and their scores when reaching eos.
        if eos_indices.shape[0] > 0:
            for index in eos_indices:
                # convert to int
                index = index.item()
                batch_id = index // self.beam_size
                if len(hyps_and_scores[batch_id]) == self.beam_size:
                    continue
                hyp = alived_seq[index, :]
<<<<<<< HEAD
                final_scores = scores[index].item() + self.length_rewarding * (
                    timesteps + 1
                )
                hyps_and_scores[batch_id].append((hyp, final_scores))
        return is_eos

    def _get_top_score_prediction(self, hyps_and_scores):
        predictions, top_scores = [], []
        for i in range(len(hyps_and_scores)):
            top_hyp, top_score = max(
                hyps_and_scores[i], key=lambda pair: pair[1]
            )
            predictions.append(top_hyp)
            top_scores.append(top_score)
        return predictions, top_scores
=======
                log_probs = alived_log_probs[index, :]
                final_scores = scores[index].item() + self.length_rewarding * (
                    timesteps + 1
                )
                hyps_and_scores[batch_id].append((hyp, log_probs, final_scores))
        return is_eos

    def _get_top_score_prediction(self, hyps_and_scores, topk):
        """
        This method sort the scores and return corresponding hypothesis and log probs.

        Parameters
        ----------
        hyps_and_scores : list
            To store generated hypothesis and scores.
        topk : int
            Number of hypothesis to return.

        Return
        ------
        predictions : list
            This list contains the predicted hypothesis.
            The order will be the following:
            h_i_j, i is utterance id, and j is hypothesis id.
            When topk=2, and 3 sentences:
            [h_0_0, h_0_1,h_1_0, h_1_1, h_2_0, h_2_1]

        top_scores : list
            This list contains the final scores of hypothesis.
            The order is the same as predictions.

        top_log_probs : list
            This list contains the log probabilities of each hypothesis.
            The order is the same as predictions.
        """
        predictions, top_log_probs, top_scores = [], [], []
        for i in range(len(hyps_and_scores)):
            hyps, log_probs, scores = zip(*hyps_and_scores[i])

            # get topk indices and reverse it to make it descending
            indices = np.argsort(np.array(scores))[::-1][:topk]
            predictions += [hyps[index] for index in indices]
            top_scores += [scores[index] for index in indices]
            top_log_probs += [log_probs[index] for index in indices]
        return predictions, top_scores, top_log_probs
>>>>>>> f04f20f0

    def forward(self, enc_states, wav_len):
        enc_lens = torch.round(enc_states.shape[1] * wav_len).int()
        device = enc_states.device
        batch_size = enc_states.shape[0]

        # Inflate the enc_states and enc_len by beam_size times
        enc_states = inflate_tensor(enc_states, times=self.beam_size, dim=0)
        enc_lens = inflate_tensor(enc_lens, times=self.beam_size, dim=0)

        memory = self.reset_mem(batch_size * self.beam_size, device=device)

        if self.lm_weight > 0:
            lm_memory = self.reset_lm_mem(batch_size * self.beam_size, device)

        # Using bos as the first input
        inp_tokens = (
            torch.zeros(batch_size * self.beam_size)
            .to(device)
            .fill_(self.bos_index)
            .long()
        )

        # The first index of each sentence.
        beam_offset = (torch.arange(batch_size) * self.beam_size).to(device)

        # initialize sequence scores variables.
        sequence_scores = torch.Tensor(batch_size * self.beam_size).to(device)
        sequence_scores.fill_(-np.inf)

        # keep only the first to make sure no redundancy.
        sequence_scores.index_fill_(0, beam_offset, 0.0)

        # keep the hypothesis that reaches eos and their corresponding score and log_probs.
        hyps_and_scores = [[] for _ in range(batch_size)]

        # keep the sequences that still not reaches eos.
        alived_seq = (
            torch.empty(batch_size * self.beam_size, 0).long().to(device)
        )

<<<<<<< HEAD
        min_decode_steps = int(enc_states.shape[1] * self.min_decode_ratio)
        max_decode_steps = int(enc_states.shape[1] * self.max_decode_ratio)

        # Initialize the previous attention peak to zero
        # This variable will be used when using_max_attn_shift=True
        prev_attn_peak = torch.zeros(batch_size * self.beam_size).to(device)
=======
        # Keep the log-probabilities of alived sequences.
        alived_log_probs = torch.empty(batch_size * self.beam_size, 0).to(
            device
        )
>>>>>>> f04f20f0

        min_decode_steps = int(enc_states.shape[1] * self.min_decode_ratio)
        max_decode_steps = int(enc_states.shape[1] * self.max_decode_ratio)

        # Initialize the previous attention peak to zero
        # This variable will be used when using_max_attn_shift=True
        prev_attn_peak = torch.zeros(batch_size * self.beam_size).to(device)

        for t in range(max_decode_steps):
            # terminate condition
            if self._check_full_beams(hyps_and_scores, self.beam_size):
                break

            log_probs, memory, attn = self.forward_step(
                inp_tokens, memory, enc_states, enc_lens
            )

            # Keep the original value
            log_probs_clone = log_probs.clone().reshape(batch_size, -1)
            vocab_size = log_probs.shape[-1]

            if self.using_max_attn_shift:
                # Block the candidates that exceed the max shift
                cond, attn_peak = self._check_attn_shift(attn, prev_attn_peak)
                log_probs = mask_by_condition(
                    log_probs, cond, fill_value=self.minus_inf
                )
                prev_attn_peak = attn_peak

            # Set eos to minus_inf when less than minimum steps.
            if t < min_decode_steps:
                log_probs[:, self.eos_index] = self.minus_inf

            # Set the eos prob to minus_inf when it doesn't exceed threshold.
            if self.using_eos_threshold:
                cond = self._check_eos_threshold(log_probs)
                log_probs[:, self.eos_index] = mask_by_condition(
                    log_probs[:, self.eos_index],
                    cond,
                    fill_value=self.minus_inf,
                )

            # adding LM scores to log_prob if lm_weight > 0
            if self.lm_weight > 0:
                lm_log_probs, lm_memory = self.lm_forward_step(
                    inp_tokens, lm_memory
                )
                log_probs = log_probs + self.lm_weight * lm_log_probs

            scores = sequence_scores.unsqueeze(1).expand(-1, vocab_size)
            scores = scores + log_probs

            # length normalization
            if self.length_normalization:
                scores = scores / (t + 1)

            # keep topk beams
            scores, candidates = scores.view(batch_size, -1).topk(
                self.beam_size, dim=-1
            )

            # The input for the next step, also the output of current step.
            inp_tokens = (candidates % vocab_size).view(
                batch_size * self.beam_size
            )

            scores = scores.view(batch_size * self.beam_size)
            sequence_scores = scores

            # recover the length normalization
            if self.length_normalization:
                sequence_scores = sequence_scores * (t + 1)

            # The index of which beam the current top-K output came from in (t-1) timesteps.
            predecessors = (
                candidates // vocab_size
                + beam_offset.unsqueeze(1).expand_as(candidates)
            ).view(batch_size * self.beam_size)

            # Permute the memory to synchoronize with the output.
            memory = self.permute_mem(memory, index=predecessors)
            if self.lm_weight > 0:
                lm_memory = self.permute_lm_mem(lm_memory, index=predecessors)

            # If using_max_attn_shift, thne the previous attn peak has to be permuted too.
            if self.using_max_attn_shift:
                prev_attn_peak = torch.index_select(
                    prev_attn_peak, dim=0, index=predecessors
                )

            # Update alived_seq
            alived_seq = torch.cat(
                [
                    torch.index_select(alived_seq, dim=0, index=predecessors),
                    inp_tokens.unsqueeze(1),
                ],
                dim=-1,
            )
<<<<<<< HEAD
            is_eos = self._update_hyp_and_scores(
                inp_tokens, alived_seq, hyps_and_scores, scores, timesteps=t
=======

            # Takes the log-probabilities
            beam_log_probs = log_probs_clone[
                torch.arange(batch_size).unsqueeze(1), candidates
            ].reshape(batch_size * self.beam_size)
            alived_log_probs = torch.cat(
                [
                    torch.index_select(
                        alived_log_probs, dim=0, index=predecessors
                    ),
                    beam_log_probs.unsqueeze(1),
                ],
                dim=-1,
            )

            is_eos = self._update_hyp_and_scores(
                inp_tokens,
                alived_seq,
                alived_log_probs,
                hyps_and_scores,
                scores,
                timesteps=t,
>>>>>>> f04f20f0
            )

            # Block the pathes that have reached eos.
            sequence_scores.masked_fill_(is_eos, -np.inf)

        if not self._check_full_beams(hyps_and_scores, self.beam_size):
            # Using all eos to fill-up the hyps.
            eos = (
                torch.zeros(batch_size * self.beam_size)
                .to(device)
                .fill_(self.eos_index)
                .long()
            )
            _ = self._update_hyp_and_scores(
                eos,
                alived_seq,
<<<<<<< HEAD
=======
                alived_log_probs,
>>>>>>> f04f20f0
                hyps_and_scores,
                scores,
                timesteps=max_decode_steps,
            )

<<<<<<< HEAD
        predictions, top_scores = self._get_top_score_prediction(
            hyps_and_scores
=======
        predictions, top_scores, log_probs = self._get_top_score_prediction(
            hyps_and_scores, topk=self.topk,
>>>>>>> f04f20f0
        )
        predictions = batch_filter_seq2seq_output(
            predictions, eos_id=self.eos_index
        )

        if self.return_log_probs:
            return predictions, top_scores, log_probs
        else:
            return predictions, top_scores

    def permute_mem(self, memory, index):
        """
        This method permutes the seq2seq model memory
        to synchronize the memory index with the current output.

        Arguments
        ---------

        memory : No limit
            The memory variable to be permuted.
        index : torch.Tensor
            The index of the previous path.

        Return
        ------
        The variable of the memory being permuted.

        """
        raise NotImplementedError

    def permute_lm_mem(self, memory, index):
        """
        This method permutes the language model memory
        to synchronize the memory index with the current output.

        Arguments
        ---------

        memory : No limit
            The memory variable to be permuted.
        index : torch.Tensor
            The index of the previous path.

        Return
        ------
        The variable of the memory being permuted.

        """
        raise NotImplementedError


class S2SRNNBeamSearcher(S2SBeamSearcher):
    """
    This class implements the beam search decoding
    for AttentionalRNNDecoder (speechbrain/nnet/RNN.py).
    See also S2SBaseSearcher(), S2SBeamSearcher().

    Parameters
    ----------
    modules : list of torch.nn.Module
        The list should contain three items:
            1. Embedding layer
            2. Attentional RNN decoder
            3. Output layer

    bos_index : int
        The index of beginning-of-sequence token.
    eos_index : int
        The index of end-of-sequence token.
    min_decode_radio : float
        The ratio of minimum decoding steps to length of encoder states.
    max_decode_radio : float
        The ratio of maximum decoding steps to length of encoder states.
    beam_size : int
        The width of beam.
<<<<<<< HEAD
=======
    topk : int
        Default : 1
        The number of hypothesis to return.
    return_log_probs : bool
        Default : False
        Whether to return log-probabilities.
>>>>>>> f04f20f0
    using_eos_threshold : bool
        Whether to use eos threshold.
    eos_threshold : float
        The threshold coefficient for eos token. See 3.1.2 in
        reference: https://arxiv.org/abs/1904.02619
    length_normlization : bool
        Default : True
        Whether to divide the scores by the length.
    length_rewarding : float
        Default : 0.0
        The coefficient of length rewarding (γ).
        log P(y|x) + λ log P_LM(y) + γ*len(y
    using_max_attn_shift: bool
        Whether using the max_attn_shift constaint. Default: False
    max_attn_shift: int
        Beam search will block the beams that attention shift more
        than max_attn_shift.
        Reference: https://arxiv.org/abs/1904.02619
    minus_inf : float
        The value of minus infinity to block some path
        of the search (default : -1e20).
    Example
    -------
    >>> import torch
    >>> import speechbrain as sb
    >>> emb = torch.nn.Embedding(5, 3)
    >>> dec = sb.nnet.RNN.AttentionalRNNDecoder("gru", "content", 3, 3, 1)
    >>> lin = sb.nnet.linear.Linear(5)
    >>> act = sb.nnet.activations.Softmax(apply_log=True)
    >>> inp = torch.randint(low=0, high=5, size=(2, 3))
    >>> enc = torch.rand([2, 6, 7])
    >>> wav_len = torch.rand([2])
    >>> e = emb(inp)
    >>> h, _ = dec(e, enc, wav_len, init_params=True)
    >>> log_probs = act(lin(h, init_params=True))
    >>> modules = [emb, dec, lin]
    >>> searcher = S2SRNNBeamSearcher(
    ... modules,
    ... bos_index=4,
    ... eos_index=4,
    ... min_decode_ratio=0,
    ... max_decode_ratio=1,
    ... beam_size=2)
    >>> hyps, scores = searcher(enc, wav_len)
    """

    def __init__(
        self,
        modules,
        bos_index,
        eos_index,
        min_decode_ratio,
        max_decode_ratio,
        beam_size,
<<<<<<< HEAD
=======
        topk=1,
        return_log_probs=False,
>>>>>>> f04f20f0
        using_eos_threshold=True,
        eos_threshold=1.5,
        length_normalization=True,
        length_rewarding=0,
        lm_weight=0.0,
        lm_modules=None,
        using_max_attn_shift=False,
        max_attn_shift=60,
        minus_inf=-1e20,
    ):
        super(S2SRNNBeamSearcher, self).__init__(
            modules,
            bos_index,
            eos_index,
            min_decode_ratio,
            max_decode_ratio,
            beam_size,
<<<<<<< HEAD
=======
            topk,
            return_log_probs,
>>>>>>> f04f20f0
            using_eos_threshold,
            eos_threshold,
            length_normalization,
            length_rewarding,
            lm_weight,
            lm_modules,
            using_max_attn_shift,
            max_attn_shift,
        )
<<<<<<< HEAD
=======
        self.emb = self.modules[0]
        self.dec = self.modules[1]
        self.fc = self.modules[2]
        self.softmax = torch.nn.LogSoftmax(dim=-1)
>>>>>>> f04f20f0

    def reset_mem(self, batch_size, device):
        hs = None
        emb, dec, lin, softmax = self.modules
        dec.attn.reset()
        c = torch.zeros(batch_size, dec.attn_dim).to(device)
        return hs, c

    def forward_step(self, inp_tokens, memory, enc_states, enc_lens):
        hs, c = memory
<<<<<<< HEAD
        emb, dec, lin, softmax = self.modules
        e = emb(inp_tokens)
        dec_out, hs, c, w = dec.forward_step(e, hs, c, enc_states, enc_lens)
        log_probs = softmax(lin(dec_out))
=======
        e = self.emb(inp_tokens)
        dec_out, hs, c, w = self.dec.forward_step(
            e, hs, c, enc_states, enc_lens
        )
        log_probs = self.softmax(self.fc(dec_out))
>>>>>>> f04f20f0
        return log_probs, (hs, c), w

    def permute_mem(self, memory, index):
        emb, dec, lin, softmax = self.modules
        hs, c = memory

        # shape of hs: [num_layers, batch_size, n_neurons]
        if isinstance(hs, tuple):
            hs_0 = torch.index_select(hs[0], dim=1, index=index)
            hs_1 = torch.index_select(hs[1], dim=1, index=index)
            hs = (hs_0, hs_1)
        else:
            hs = torch.index_select(hs, dim=1, index=index)

        c = torch.index_select(c, dim=0, index=index)
        if dec.attn_type == "location":
            dec.attn.prev_attn = torch.index_select(
                dec.attn.prev_attn, dim=0, index=index
            )
        return (hs, c)


def inflate_tensor(tensor, times, dim):
    """
    This function inflate the tensor for times along dim.

    Parameters
    ----------
    tensor : torch.Tensor
        The tensor to be inflated.
    times : int
        The tensor will inflate for this number of times.
    dim : int
        The dim to be inflated.

    Returns
    -------
    torch.Tensor
        The inflated tensor.

    Example
    -------
    >>> tensor = torch.Tensor([[1,2,3], [4,5,6]])
    >>> new_tensor = inflate_tensor(tensor, 2, dim=0)
    >>> new_tensor
    tensor([[1., 2., 3.],
            [1., 2., 3.],
            [4., 5., 6.],
            [4., 5., 6.]])
    """
    return torch.repeat_interleave(tensor, times, dim=dim)


def mask_by_condition(tensor, cond, fill_value):
    """
    This function will mask some element in the tensor with fill_value, if condition=False.

    Parameters
    ----------
    tensor : torch.Tensor
        The tensor to be masked.
    cond : torch.BoolTensor
        This tensor has to be the same size as tensor.
        Each element represent whether to keep the value in tensor.
    fill_value : float
        The value to fill in the masked element.

    Returns
    -------
    torch.Tensor
        The masked tensor.

    Example
    -------
    >>> tensor = torch.Tensor([[1,2,3], [4,5,6]])
    >>> cond = torch.BoolTensor([[True, True, False], [True, False, False]])
    >>> mask_by_condition(tensor, cond, 0)
    tensor([[1., 2., 0.],
            [4., 0., 0.]])
    """
    tensor = torch.where(
        cond, tensor, torch.Tensor([fill_value]).to(tensor.device)
    )
    return tensor


def _update_mem(inp_tokens, memory):
    """This function is for updating the memory for transformer searches.
    it is code at each decode step. When being called, it appends the predicted token of the previous step to existing memory.

    Arguements:
    -----------
    inp_tokens: tensor
        predicted token of the previous decoding step
    memory: tensor
        Contains all the predicted tokens
    """
    if memory is None:
        return inp_tokens.unsqueeze(1)
    return torch.cat([memory, inp_tokens.unsqueeze(1)], dim=-1)


def _model_decode(model, softmax, fc, inp_tokens, memory, enc_states):
    """This function implements 1 decode step for the transformer searches

    Arguements:
    -----------
    model: torch class
        Transformer model
    softmax: torch class
        softmax fuction
    fc: torch class
        output linear layer
    inp_token: tensor
        predicted token from t-1 step
    memory: tensor
        contains all predicted tokens
    enc_states: tensor
        encoder states
    """
    memory = _update_mem(inp_tokens, memory)
    pred = model.decode(memory, enc_states)
    prob_dist = softmax(fc(pred))
    return prob_dist, memory


class S2STransformerBeamSearch(S2SBeamSearcher):
    """This class implements the beam search decoding
    for Transformer.
    See also S2SBaseSearcher(), S2SBeamSearcher().

    Parameters
    ----------
    modules : list of torch.nn.Module
        The list should contain two items:
            1. Transformer model
            2. Output layer

    Example:
    --------
    >>> # see recipes/LibriSpeech/ASR_transformer/experiment.py
    """

    def __init__(
        self,
        modules,
        bos_index,
        eos_index,
        min_decode_ratio,
        max_decode_ratio,
        beam_size,
<<<<<<< HEAD
        using_eos_threshold=True,
        eos_threshold=1.5,
        length_normalization=False,
=======
        topk=1,
        return_log_probs=False,
        using_eos_threshold=True,
        eos_threshold=1.5,
        length_normalization=True,
>>>>>>> f04f20f0
        length_rewarding=0,
        lm_weight=0.0,
        lm_modules=None,
        using_max_attn_shift=False,
        max_attn_shift=60,
        minus_inf=-1e20,
    ):
        super(S2STransformerBeamSearch, self).__init__(
            modules,
            bos_index,
            eos_index,
            min_decode_ratio,
            max_decode_ratio,
            beam_size,
<<<<<<< HEAD
=======
            topk,
            return_log_probs,
>>>>>>> f04f20f0
            using_eos_threshold,
            eos_threshold,
            length_normalization,
            length_rewarding,
            lm_weight,
            lm_modules,
            using_max_attn_shift,
            max_attn_shift,
        )

        self.model = modules[0]
        self.fc = modules[1]
        self.softmax = torch.nn.LogSoftmax(dim=-1)

    def reset_mem(self, batch_size, device):
        return None

    def permute_mem(self, memory, index):
        memory = torch.index_select(memory, dim=0, index=index)
        return memory

    def forward_step(self, inp_tokens, memory, enc_states, enc_lens):
        prob_dist, memory = _model_decode(
            self.model, self.softmax, self.fc, inp_tokens, memory, enc_states
        )
        return prob_dist[:, -1, :], memory, None


class S2STransformerGreedySearch(S2SGreedySearcher):
    """This class implements the greedy decoding
    for AttentionalRNNDecoder (speechbrain/nnet/RNN.py).
    See also S2SBaseSearcher() and S2SGreedySearcher().

    Parameters
    ----------
    modules : list of torch.nn.Module
        The list should contain two items:
            1. Transformer model
            2. Output layer

    Example:
    --------
    >>> # see recipes/LibriSpeech/ASR_transformer/experiment.py
    """

    def __init__(
        self, modules, bos_index, eos_index, min_decode_ratio, max_decode_ratio,
    ):
        super().__init__(
            modules, bos_index, eos_index, min_decode_ratio, max_decode_ratio,
        )
        self.model = modules[0]
        self.fc = modules[1]
        self.softmax = torch.nn.LogSoftmax(dim=-1)

    def reset_mem(self, batch_size, device):
        return None

    def forward_step(self, inp_tokens, memory, enc_states, enc_lens):
        prob_dist, memory = _model_decode(
            self.model, self.softmax, self.fc, inp_tokens, memory, enc_states
        )
        return prob_dist[:, -1, :], memory, None


def inflate_tensor(tensor, times, dim):
    """
    This function inflate the tensor for times along dim.

    Parameters
    ----------
    tensor : torch.Tensor
        The tensor to be inflated.
    times : int
        The tensor will inflate for this number of times.
    dim : int
        The dim to be inflated.

    Returns
    -------
    torch.Tensor
        The inflated tensor.

    Example
    -------
    >>> tensor = torch.Tensor([[1,2,3], [4,5,6]])
    >>> new_tensor = inflate_tensor(tensor, 2, dim=0)
    >>> new_tensor
    tensor([[1., 2., 3.],
            [1., 2., 3.],
            [4., 5., 6.],
            [4., 5., 6.]])
    """
    return torch.repeat_interleave(tensor, times, dim=dim)


def mask_by_condition(tensor, cond, fill_value):
    """
    This function will mask some element in the tensor with fill_value, if condition=False.

    Parameters
    ----------
    tensor : torch.Tensor
        The tensor to be masked.
    cond : torch.BoolTensor
        This tensor has to be the same size as tensor.
        Each element represent whether to keep the value in tensor.
    fill_value : float
        The value to fill in the masked element.

    Returns
    -------
    torch.Tensor
        The masked tensor.

    Example
    -------
    >>> tensor = torch.Tensor([[1,2,3], [4,5,6]])
    >>> cond = torch.BoolTensor([[True, True, False], [True, False, False]])
    >>> mask_by_condition(tensor, cond, 0)
    tensor([[1., 2., 0.],
            [4., 0., 0.]])
    """
    tensor = torch.where(
        cond, tensor, torch.Tensor([fill_value]).to(tensor.device)
    )
    return tensor


def batch_filter_seq2seq_output(prediction, eos_id=-1):
    """Calling batch_size times of filter_seq2seq_output.

    Parameters
    ----------
    prediction : list of torch.Tensor
        a list containing the output ints predicted by the seq2seq system.
    eos_id : int, string
        the id of the eos.

    Returns
    ------
    list
        The output predicted by seq2seq model.

    Example
    -------
        >>> predictions = [torch.IntTensor([1,2,3,4]), torch.IntTensor([2,3,4,5,6])]
        >>> predictions = batch_filter_seq2seq_output(predictions, eos_id=4)
        >>> predictions
        [[1, 2, 3], [2, 3]]
    """
    outputs = []
    for p in prediction:
        res = filter_seq2seq_output(p.tolist(), eos_id=eos_id)
        outputs.append(res)
    return outputs


def filter_seq2seq_output(string_pred, eos_id=-1):
    """Filter the output until the first eos occurs (exclusive).

    Parameters
    ----------
    string_pred : list
        a list containing the output strings/ints predicted by the seq2seq system.
    eos_id : int, string
        the id of the eos.

    Returns
    ------
    list
        The output predicted by seq2seq model.

    Example
    -------
        >>> string_pred = ['a','b','c','d','eos','e']
        >>> string_out = filter_seq2seq_output(string_pred, eos_id='eos')
        >>> string_out
        ['a', 'b', 'c', 'd']
    """
    if isinstance(string_pred, list):
        try:
            eos_index = next(
                i for i, v in enumerate(string_pred) if v == eos_id
            )
        except StopIteration:
            eos_index = len(string_pred)
        string_out = string_pred[:eos_index]
    else:
        raise ValueError("The input must be a list.")
    return string_out<|MERGE_RESOLUTION|>--- conflicted
+++ resolved
@@ -233,13 +233,10 @@
         super(S2SRNNGreedySearcher, self).__init__(
             modules, bos_index, eos_index, min_decode_ratio, max_decode_ratio
         )
-<<<<<<< HEAD
-=======
         self.emb = self.modules[0]
         self.dec = self.modules[1]
         self.fc = self.modules[2]
         self.softmax = torch.nn.LogSoftmax(dim=-1)
->>>>>>> f04f20f0
 
     def reset_mem(self, batch_size, device):
         """
@@ -247,25 +244,17 @@
         as memory.
         """
         hs = None
-        emb, dec, lin, softmax = self.modules
-        dec.attn.reset()
-        c = torch.zeros(batch_size, dec.attn_dim).to(device)
+        self.dec.attn.reset()
+        c = torch.zeros(batch_size, self.dec.attn_dim).to(device)
         return hs, c
 
     def forward_step(self, inp_tokens, memory, enc_states, enc_lens):
         hs, c = memory
-<<<<<<< HEAD
-        emb, dec, lin, softmax = self.modules
-        e = emb(inp_tokens)
-        dec_out, hs, c, w = dec.forward_step(e, hs, c, enc_states, enc_lens)
-        log_probs = softmax(lin(dec_out))
-=======
         e = self.emb(inp_tokens)
         dec_out, hs, c, w = self.dec.forward_step(
             e, hs, c, enc_states, enc_lens
         )
         log_probs = self.softmax(self.fc(dec_out))
->>>>>>> f04f20f0
         return log_probs, (hs, c), w
 
 
@@ -288,9 +277,6 @@
         The ratio of maximum decoding steps to length of encoder states.
     beam_size : int
         The width of beam.
-<<<<<<< HEAD
-    using_eos_threshold : bool
-=======
     topk : int
         Default : 1
         The number of hypothesis to return.
@@ -299,7 +285,6 @@
         Whether to return log-probabilities.
     using_eos_threshold : bool
         Default : True
->>>>>>> f04f20f0
         Whether to use eos threshold.
     eos_threshold : float
         Default : 1.5
@@ -337,11 +322,8 @@
         min_decode_ratio,
         max_decode_ratio,
         beam_size,
-<<<<<<< HEAD
-=======
         topk=1,
         return_log_probs=False,
->>>>>>> f04f20f0
         using_eos_threshold=True,
         eos_threshold=1.5,
         length_normalization=True,
@@ -356,11 +338,8 @@
             modules, bos_index, eos_index, min_decode_ratio, max_decode_ratio
         )
         self.beam_size = beam_size
-<<<<<<< HEAD
-=======
         self.topk = topk
         self.return_log_probs = return_log_probs
->>>>>>> f04f20f0
         self.length_normalization = length_normalization
         self.length_rewarding = length_rewarding
 
@@ -452,9 +431,6 @@
         return cond
 
     def _update_hyp_and_scores(
-<<<<<<< HEAD
-        self, inp_tokens, alived_seq, hyps_and_scores, scores, timesteps
-=======
         self,
         inp_tokens,
         alived_seq,
@@ -462,17 +438,12 @@
         hyps_and_scores,
         scores,
         timesteps,
->>>>>>> f04f20f0
     ):
         """
         This method will update hyps and scores if inp_tokens are eos.
 
         Parameters
         ----------
-<<<<<<< HEAD
-        log_probs : torch.Tensor
-            The log-probabilities.
-=======
         inp_tokens : torch.Tensor
             The current output.
         alived_seq : torch.Tensor
@@ -485,7 +456,6 @@
             The final scores of beam search.
         timesteps : float
             The current timesteps. This is for length rewarding.
->>>>>>> f04f20f0
 
         Return
         ------
@@ -504,23 +474,6 @@
                 if len(hyps_and_scores[batch_id]) == self.beam_size:
                     continue
                 hyp = alived_seq[index, :]
-<<<<<<< HEAD
-                final_scores = scores[index].item() + self.length_rewarding * (
-                    timesteps + 1
-                )
-                hyps_and_scores[batch_id].append((hyp, final_scores))
-        return is_eos
-
-    def _get_top_score_prediction(self, hyps_and_scores):
-        predictions, top_scores = [], []
-        for i in range(len(hyps_and_scores)):
-            top_hyp, top_score = max(
-                hyps_and_scores[i], key=lambda pair: pair[1]
-            )
-            predictions.append(top_hyp)
-            top_scores.append(top_score)
-        return predictions, top_scores
-=======
                 log_probs = alived_log_probs[index, :]
                 final_scores = scores[index].item() + self.length_rewarding * (
                     timesteps + 1
@@ -566,7 +519,6 @@
             top_scores += [scores[index] for index in indices]
             top_log_probs += [log_probs[index] for index in indices]
         return predictions, top_scores, top_log_probs
->>>>>>> f04f20f0
 
     def forward(self, enc_states, wav_len):
         enc_lens = torch.round(enc_states.shape[1] * wav_len).int()
@@ -608,19 +560,10 @@
             torch.empty(batch_size * self.beam_size, 0).long().to(device)
         )
 
-<<<<<<< HEAD
-        min_decode_steps = int(enc_states.shape[1] * self.min_decode_ratio)
-        max_decode_steps = int(enc_states.shape[1] * self.max_decode_ratio)
-
-        # Initialize the previous attention peak to zero
-        # This variable will be used when using_max_attn_shift=True
-        prev_attn_peak = torch.zeros(batch_size * self.beam_size).to(device)
-=======
         # Keep the log-probabilities of alived sequences.
         alived_log_probs = torch.empty(batch_size * self.beam_size, 0).to(
             device
         )
->>>>>>> f04f20f0
 
         min_decode_steps = int(enc_states.shape[1] * self.min_decode_ratio)
         max_decode_steps = int(enc_states.shape[1] * self.max_decode_ratio)
@@ -719,10 +662,6 @@
                 ],
                 dim=-1,
             )
-<<<<<<< HEAD
-            is_eos = self._update_hyp_and_scores(
-                inp_tokens, alived_seq, hyps_and_scores, scores, timesteps=t
-=======
 
             # Takes the log-probabilities
             beam_log_probs = log_probs_clone[
@@ -745,7 +684,6 @@
                 hyps_and_scores,
                 scores,
                 timesteps=t,
->>>>>>> f04f20f0
             )
 
             # Block the pathes that have reached eos.
@@ -762,22 +700,14 @@
             _ = self._update_hyp_and_scores(
                 eos,
                 alived_seq,
-<<<<<<< HEAD
-=======
                 alived_log_probs,
->>>>>>> f04f20f0
                 hyps_and_scores,
                 scores,
                 timesteps=max_decode_steps,
             )
 
-<<<<<<< HEAD
-        predictions, top_scores = self._get_top_score_prediction(
-            hyps_and_scores
-=======
         predictions, top_scores, log_probs = self._get_top_score_prediction(
             hyps_and_scores, topk=self.topk,
->>>>>>> f04f20f0
         )
         predictions = batch_filter_seq2seq_output(
             predictions, eos_id=self.eos_index
@@ -853,15 +783,12 @@
         The ratio of maximum decoding steps to length of encoder states.
     beam_size : int
         The width of beam.
-<<<<<<< HEAD
-=======
     topk : int
         Default : 1
         The number of hypothesis to return.
     return_log_probs : bool
         Default : False
         Whether to return log-probabilities.
->>>>>>> f04f20f0
     using_eos_threshold : bool
         Whether to use eos threshold.
     eos_threshold : float
@@ -916,11 +843,8 @@
         min_decode_ratio,
         max_decode_ratio,
         beam_size,
-<<<<<<< HEAD
-=======
         topk=1,
         return_log_probs=False,
->>>>>>> f04f20f0
         using_eos_threshold=True,
         eos_threshold=1.5,
         length_normalization=True,
@@ -938,11 +862,8 @@
             min_decode_ratio,
             max_decode_ratio,
             beam_size,
-<<<<<<< HEAD
-=======
             topk,
             return_log_probs,
->>>>>>> f04f20f0
             using_eos_threshold,
             eos_threshold,
             length_normalization,
@@ -952,39 +873,27 @@
             using_max_attn_shift,
             max_attn_shift,
         )
-<<<<<<< HEAD
-=======
         self.emb = self.modules[0]
         self.dec = self.modules[1]
         self.fc = self.modules[2]
         self.softmax = torch.nn.LogSoftmax(dim=-1)
->>>>>>> f04f20f0
 
     def reset_mem(self, batch_size, device):
         hs = None
-        emb, dec, lin, softmax = self.modules
-        dec.attn.reset()
-        c = torch.zeros(batch_size, dec.attn_dim).to(device)
+        self.dec.attn.reset()
+        c = torch.zeros(batch_size, self.dec.attn_dim).to(device)
         return hs, c
 
     def forward_step(self, inp_tokens, memory, enc_states, enc_lens):
         hs, c = memory
-<<<<<<< HEAD
-        emb, dec, lin, softmax = self.modules
-        e = emb(inp_tokens)
-        dec_out, hs, c, w = dec.forward_step(e, hs, c, enc_states, enc_lens)
-        log_probs = softmax(lin(dec_out))
-=======
         e = self.emb(inp_tokens)
         dec_out, hs, c, w = self.dec.forward_step(
             e, hs, c, enc_states, enc_lens
         )
         log_probs = self.softmax(self.fc(dec_out))
->>>>>>> f04f20f0
         return log_probs, (hs, c), w
 
     def permute_mem(self, memory, index):
-        emb, dec, lin, softmax = self.modules
         hs, c = memory
 
         # shape of hs: [num_layers, batch_size, n_neurons]
@@ -996,9 +905,9 @@
             hs = torch.index_select(hs, dim=1, index=index)
 
         c = torch.index_select(c, dim=0, index=index)
-        if dec.attn_type == "location":
-            dec.attn.prev_attn = torch.index_select(
-                dec.attn.prev_attn, dim=0, index=index
+        if self.dec.attn_type == "location":
+            self.dec.attn.prev_attn = torch.index_select(
+                self.dec.attn.prev_attn, dim=0, index=index
             )
         return (hs, c)
 
@@ -1132,17 +1041,11 @@
         min_decode_ratio,
         max_decode_ratio,
         beam_size,
-<<<<<<< HEAD
-        using_eos_threshold=True,
-        eos_threshold=1.5,
-        length_normalization=False,
-=======
         topk=1,
         return_log_probs=False,
         using_eos_threshold=True,
         eos_threshold=1.5,
         length_normalization=True,
->>>>>>> f04f20f0
         length_rewarding=0,
         lm_weight=0.0,
         lm_modules=None,
@@ -1157,11 +1060,8 @@
             min_decode_ratio,
             max_decode_ratio,
             beam_size,
-<<<<<<< HEAD
-=======
             topk,
             return_log_probs,
->>>>>>> f04f20f0
             using_eos_threshold,
             eos_threshold,
             length_normalization,
@@ -1225,70 +1125,6 @@
             self.model, self.softmax, self.fc, inp_tokens, memory, enc_states
         )
         return prob_dist[:, -1, :], memory, None
-
-
-def inflate_tensor(tensor, times, dim):
-    """
-    This function inflate the tensor for times along dim.
-
-    Parameters
-    ----------
-    tensor : torch.Tensor
-        The tensor to be inflated.
-    times : int
-        The tensor will inflate for this number of times.
-    dim : int
-        The dim to be inflated.
-
-    Returns
-    -------
-    torch.Tensor
-        The inflated tensor.
-
-    Example
-    -------
-    >>> tensor = torch.Tensor([[1,2,3], [4,5,6]])
-    >>> new_tensor = inflate_tensor(tensor, 2, dim=0)
-    >>> new_tensor
-    tensor([[1., 2., 3.],
-            [1., 2., 3.],
-            [4., 5., 6.],
-            [4., 5., 6.]])
-    """
-    return torch.repeat_interleave(tensor, times, dim=dim)
-
-
-def mask_by_condition(tensor, cond, fill_value):
-    """
-    This function will mask some element in the tensor with fill_value, if condition=False.
-
-    Parameters
-    ----------
-    tensor : torch.Tensor
-        The tensor to be masked.
-    cond : torch.BoolTensor
-        This tensor has to be the same size as tensor.
-        Each element represent whether to keep the value in tensor.
-    fill_value : float
-        The value to fill in the masked element.
-
-    Returns
-    -------
-    torch.Tensor
-        The masked tensor.
-
-    Example
-    -------
-    >>> tensor = torch.Tensor([[1,2,3], [4,5,6]])
-    >>> cond = torch.BoolTensor([[True, True, False], [True, False, False]])
-    >>> mask_by_condition(tensor, cond, 0)
-    tensor([[1., 2., 0.],
-            [4., 0., 0.]])
-    """
-    tensor = torch.where(
-        cond, tensor, torch.Tensor([fill_value]).to(tensor.device)
-    )
-    return tensor
 
 
 def batch_filter_seq2seq_output(prediction, eos_id=-1):
