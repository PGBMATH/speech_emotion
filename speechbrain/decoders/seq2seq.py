"""Decoding methods for seq2seq autoregressive model.

Authors
 * Adel Moumen 2022
 * Ju-Chieh Chou 2020
 * Peter Plantinga 2020
 * Mirco Ravanelli 2020
 * Sung-Lin Yeh 2020
"""
import torch

import speechbrain as sb
from speechbrain.decoders.ctc import CTCPrefixScorer


class S2SBaseSearcher(torch.nn.Module):
    """S2SBaseSearcher class to be inherited by other
    decoding approaches for seq2seq model.

    Arguments
    ---------
    bos_index : int
        The index of the beginning-of-sequence (bos) token.
    eos_index : int
        The index of end-of-sequence token.
    min_decode_radio : float
        The ratio of minimum decoding steps to the length of encoder states.
    max_decode_radio : float
        The ratio of maximum decoding steps to the length of encoder states.

    Returns
    -------
    predictions
        Outputs as Python list of lists, with "ragged" dimensions; padding
        has been removed.
    scores
        The sum of log probabilities (and possibly
        additional heuristic scores) for each prediction.

    """

    def __init__(
        self, bos_index, eos_index, min_decode_ratio, max_decode_ratio,
    ):
        super(S2SBaseSearcher, self).__init__()
        self.bos_index = bos_index
        self.eos_index = eos_index
        self.min_decode_ratio = min_decode_ratio
        self.max_decode_ratio = max_decode_ratio

    def forward(self, enc_states, wav_len):
        """This method should implement the forward algorithm of decoding method.

        Arguments
        ---------
        enc_states : torch.Tensor
            The precomputed encoder states to be used when decoding.
            (ex. the encoded speech representation to be attended).
        wav_len : torch.Tensor
            The speechbrain-style relative length.
        """
        raise NotImplementedError

    def forward_step(self, inp_tokens, memory, enc_states, enc_lens):
        """This method should implement one step of
        forwarding operation in the autoregressive model.

        Arguments
        ---------
        inp_tokens : torch.Tensor
            The input tensor of the current timestep.
        memory : No limit
            The memory variables input for this timestep.
            (ex. RNN hidden states).
        enc_states : torch.Tensor
            The encoder states to be attended.
        enc_lens : torch.Tensor
            The actual length of each enc_states sequence.

        Returns
        -------
        log_probs : torch.Tensor
            Log-probabilities of the current timestep output.
        memory : No limit
            The memory variables generated in this timestep.
            (ex. RNN hidden states).
        attn : torch.Tensor
            The attention weight for doing penalty.
        """
        raise NotImplementedError

    def reset_mem(self, batch_size, device):
        """This method should implement the resetting of
        memory variables for the seq2seq model.
        E.g., initializing zero vector as initial hidden states.

        Arguments
        ---------
        batch_size : int
            The size of the batch.
        device : torch.device
            The device to put the initial variables.

        Return
        ------
        memory : No limit
            The initial memory variable.
        """
        raise NotImplementedError

    def lm_forward_step(self, inp_tokens, memory):
        """This method should implement one step of
        forwarding operation for language model.

        Arguments
        ---------
        inp_tokens : torch.Tensor
            The input tensor of the current timestep.
        memory : No limit
            The momory variables input for this timestep.
            (e.g., RNN hidden states).

        Return
        ------
        log_probs : torch.Tensor
            Log-probabilities of the current timestep output.
        memory : No limit
            The memory variables generated in this timestep.
            (e.g., RNN hidden states).
        """
        raise NotImplementedError

    def reset_lm_mem(self, batch_size, device):
        """This method should implement the resetting of
        memory variables in the language model.
        E.g., initializing zero vector as initial hidden states.

        Arguments
        ---------
        batch_size : int
            The size of the batch.
        device : torch.device
            The device to put the initial variables.

        Return
        ------
        memory : No limit
            The initial memory variable.
        """
        raise NotImplementedError

    def change_max_decoding_length(self, min_decode_steps, max_decode_steps):
        """set the minimum/maximum length the decoder can take."""
        return min_decode_steps, max_decode_steps


class S2SGreedySearcher(S2SBaseSearcher):
    """This class implements the general forward-pass of
    greedy decoding approach. See also S2SBaseSearcher().
    """

    def forward(self, enc_states, wav_len):
        """This method performs a greedy search.

        Arguments
        ---------
        enc_states : torch.Tensor
            The precomputed encoder states to be used when decoding.
            (ex. the encoded speech representation to be attended).
        wav_len : torch.Tensor
            The speechbrain-style relative length.
        """
        enc_lens = torch.round(enc_states.shape[1] * wav_len).int()
        device = enc_states.device
        batch_size = enc_states.shape[0]

        memory = self.reset_mem(batch_size, device=device)

        # Using bos as the first input
        inp_tokens = (
            enc_states.new_zeros(batch_size).fill_(self.bos_index).long()
        )

        log_probs_lst = []
        max_decode_steps = int(enc_states.shape[1] * self.max_decode_ratio)

        # the decoding steps can be based on the max number of tokens that a decoder can process (e.g., 448 for Whisper).
        _, max_decode_steps = self.change_max_decoding_length(
            0, max_decode_steps
        )

        has_ended = enc_states.new_zeros(batch_size).bool()
        for t in range(max_decode_steps):
            log_probs, memory, _ = self.forward_step(
                inp_tokens, memory, enc_states, enc_lens
            )
            log_probs_lst.append(log_probs)
            inp_tokens = log_probs.argmax(dim=-1)
            log_probs[has_ended] = float("inf")
            has_ended = has_ended | (inp_tokens == self.eos_index)
            if has_ended.all():
                break

        log_probs = torch.stack(log_probs_lst, dim=1)
        scores, predictions = log_probs.max(dim=-1)
        mask = scores == float("inf")
        scores[mask] = 0
        predictions[mask] = self.eos_index
        scores = scores.sum(dim=1).tolist()
        predictions = batch_filter_seq2seq_output(
            predictions, eos_id=self.eos_index
        )

        return predictions, scores


class S2SWhisperGreedySearch(S2SGreedySearcher):
    """
    This class implements the greedy decoding
    for Whisper neural nets made by OpenAI in
    https://cdn.openai.com/papers/whisper.pdf.

    Arguments
    ---------
    model : HuggingFaceWhisper
        The Whisper model.
    language_token : int
        The language token to be used for the decoder input.
    bos_token : int
        The beginning of sentence token to be used for the decoder input.
    task_token : int
        The task token to be used for the decoder input.
    timestamp_token : int
        The timestamp token to be used for the decoder input.
    max_length : int
        The maximum decoding steps to perform.
        The Whisper model has a maximum length of 448.
    **kwargs
        see S2SBaseSearcher, arguments are directly passed.
    """

    def __init__(
        self,
        model,
        language_token=50259,
        bos_token=50258,
        task_token=50359,
        timestamp_token=50363,
        max_length=448,
        **kwargs,
    ):
        super().__init__(**kwargs)
        self.model = model
        self.softmax = torch.nn.LogSoftmax(dim=-1)
        self.decoder_input_tokens = None
        self.language_token = language_token  # default language is english
        self.bos_token = bos_token  # always this value
        self.task_token = task_token  # default task is transcribe
        self.timestamp_token = timestamp_token  # default is notimestamp
        self.max_length = max_length - 3  # 3 tokens are added to the input

    def set_language_token(self, language_token):
        """set the language token to be used for the decoder input."""
        self.language_token = language_token

    def set_bos_token(self, bos_token):
        """set the bos token to be used for the decoder input."""
        self.bos_token = bos_token

    def set_task_token(self, task_token):
        """set the task token to be used for the decoder input."""
        self.task_token = task_token

    def set_timestamp_token(self, timestamp_token):
        """set the timestamp token to be used for the decoder input."""
        self.timestamp_token = timestamp_token
        # need to reset bos_index too as timestamp_token is the first
        # inp_token and need to be the first so that the first input gave
        # to the model is [bos, language, task, timestamp] (order matters).
        self.bos_index = self.timestamp_token

    def set_decoder_input_tokens(self, decoder_input_tokens):
        """decoder_input_tokens are the tokens used as input to the decoder.
        They are directly taken from the tokenizer.prefix_tokens attribute.

        decoder_input_tokens = [bos_token, language_token, task_token, timestamp_token]
        """
        self.set_bos_token(decoder_input_tokens[0])
        self.set_language_token(decoder_input_tokens[1])
        self.set_task_token(decoder_input_tokens[2])
        self.set_timestamp_token(decoder_input_tokens[3])

        # bos will be timestamp in our case.
        self.decoder_input_tokens = [
            self.bos_token,
            self.language_token,
            self.task_token,
        ]

    def reset_mem(self, batch_size, device):
        """This method set the first tokens to be decoder_input_tokens during search."""
        return torch.tensor([self.decoder_input_tokens] * batch_size).to(device)

    def forward_step(self, inp_tokens, memory, enc_states, enc_lens):
        """Performs a step in the implemented beamsearcher."""
        memory = _update_mem(inp_tokens, memory)

        # WARNING: the max_decode_ratio need to be under 449 because
        #  of positinal encoding
        dec_out, attn = self.model.forward_decoder(enc_states, memory)
        log_probs = self.softmax(dec_out[:, -1])

        return log_probs, memory, attn

    def change_max_decoding_length(self, min_decode_steps, max_decode_steps):
        """set the minimum/maximum length the decoder can take."""
        return (
            int(self.min_decode_ratio * self.max_length),
            int(self.max_decode_ratio * self.max_length),
        )


class S2SRNNGreedySearcher(S2SGreedySearcher):
    """
    This class implements the greedy decoding
    for AttentionalRNNDecoder (speechbrain/nnet/RNN.py).
    See also S2SBaseSearcher() and S2SGreedySearcher().

    Arguments
    ---------
    embedding : torch.nn.Module
        An embedding layer.
    decoder : torch.nn.Module
        Attentional RNN decoder.
    linear : torch.nn.Module
        A linear output layer.
    **kwargs
        see S2SBaseSearcher, arguments are directly passed.

    Example
    -------
    >>> emb = torch.nn.Embedding(5, 3)
    >>> dec = sb.nnet.RNN.AttentionalRNNDecoder(
    ...     "gru", "content", 3, 3, 1, enc_dim=7, input_size=3
    ... )
    >>> lin = sb.nnet.linear.Linear(n_neurons=5, input_size=3)
    >>> searcher = S2SRNNGreedySearcher(
    ...     embedding=emb,
    ...     decoder=dec,
    ...     linear=lin,
    ...     bos_index=4,
    ...     eos_index=4,
    ...     min_decode_ratio=0,
    ...     max_decode_ratio=1,
    ... )
    >>> enc = torch.rand([2, 6, 7])
    >>> wav_len = torch.rand([2])
    >>> hyps, scores = searcher(enc, wav_len)
    """

    def __init__(self, embedding, decoder, linear, **kwargs):
        super(S2SRNNGreedySearcher, self).__init__(**kwargs)
        self.emb = embedding
        self.dec = decoder
        self.fc = linear
        self.softmax = torch.nn.LogSoftmax(dim=-1)

    def reset_mem(self, batch_size, device):
        """When doing greedy search, keep hidden state (hs) adn context vector (c)
        as memory.
        """
        hs = None
        self.dec.attn.reset()
        c = torch.zeros(batch_size, self.dec.attn_dim, device=device)
        return hs, c

    def forward_step(self, inp_tokens, memory, enc_states, enc_lens):
        """Performs a step in the implemented beamsearcher."""
        hs, c = memory
        e = self.emb(inp_tokens)
        dec_out, hs, c, w = self.dec.forward_step(
            e, hs, c, enc_states, enc_lens
        )
        log_probs = self.softmax(self.fc(dec_out))
        return log_probs, (hs, c), w


class S2SBeamSearcher(S2SBaseSearcher):
    """This class implements the beam-search algorithm for the seq2seq model.
    See also S2SBaseSearcher().

    Arguments
    ---------
    bos_index : int
        The index of beginning-of-sequence token.
    eos_index : int
        The index of end-of-sequence token.
    min_decode_radio : float
        The ratio of minimum decoding steps to length of encoder states.
    max_decode_radio : float
        The ratio of maximum decoding steps to length of encoder states.
    beam_size : int
        The width of beam.
    topk : int
        The number of hypothesis to return. (default: 1)
    return_log_probs : bool
        Whether to return log-probabilities. (default: False)
    using_eos_threshold : bool
        Whether to use eos threshold. (default: true)
    eos_threshold : float
        The threshold coefficient for eos token (default: 1.5). See 3.1.2 in
        reference: https://arxiv.org/abs/1904.02619
    length_normalization : bool
        Whether to divide the scores by the length. (default: True)
    length_rewarding : float
        The coefficient of length rewarding (γ).
        log P(y|x) + λ log P_LM(y) + γ*len(y). (default: 0.0)
    coverage_penalty: float
        The coefficient of coverage penalty (η).
        log P(y|x) + λ log P_LM(y) + γ*len(y) + η*coverage(x,y). (default: 0.0)
        Reference: https://arxiv.org/pdf/1612.02695.pdf, https://arxiv.org/pdf/1808.10792.pdf
    lm_weight : float
        The weight of LM when performing beam search (λ).
        log P(y|x) + λ log P_LM(y). (default: 0.0)
    ctc_weight : float
        The weight of CTC probabilities when performing beam search (λ).
        (1-λ) log P(y|x) + λ log P_CTC(y|x). (default: 0.0)
    blank_index : int
        The index of the blank token.
    ctc_score_mode: str
        Default: "full"
        CTC prefix scoring on "partial" token or "full: token.
    ctc_window_size: int
        Default: 0
        Compute the ctc scores over the time frames using windowing based on attention peaks.
        If 0, no windowing applied.
    using_max_attn_shift: bool
        Whether using the max_attn_shift constraint. (default: False)
    max_attn_shift: int
        Beam search will block the beams that attention shift more
        than max_attn_shift.
        Reference: https://arxiv.org/abs/1904.02619
    minus_inf : float
        DefaultL -1e20
        The value of minus infinity to block some path
        of the search.
    """

    def __init__(
        self,
        bos_index,
        eos_index,
        min_decode_ratio,
        max_decode_ratio,
        beam_size,
        topk=1,
        return_log_probs=False,
        using_eos_threshold=True,
        eos_threshold=1.5,
        length_normalization=True,
        length_rewarding=0,
        coverage_penalty=0.0,
        lm_weight=0.0,
        lm_modules=None,
        ctc_weight=0.0,
        blank_index=0,
        ctc_score_mode="full",
        ctc_window_size=0,
        using_max_attn_shift=False,
        max_attn_shift=60,
        minus_inf=-1e20,
    ):
        super(S2SBeamSearcher, self).__init__(
            bos_index, eos_index, min_decode_ratio, max_decode_ratio,
        )
        self.beam_size = beam_size
        self.topk = topk
        self.return_log_probs = return_log_probs
        self.length_normalization = length_normalization
        self.length_rewarding = length_rewarding
        self.coverage_penalty = coverage_penalty
        self.coverage = None

        if self.length_normalization and self.length_rewarding > 0:
            raise ValueError(
                "length normalization is not compatible with length rewarding."
            )

        self.using_eos_threshold = using_eos_threshold
        self.eos_threshold = eos_threshold
        self.using_max_attn_shift = using_max_attn_shift
        self.max_attn_shift = max_attn_shift
        self.lm_weight = lm_weight
        self.lm_modules = lm_modules

        # ctc related
        self.ctc_weight = ctc_weight
        self.blank_index = blank_index
        self.att_weight = 1.0 - ctc_weight

        assert (
            0.0 <= self.ctc_weight <= 1.0
        ), "ctc_weight should not > 1.0 and < 0.0"

        if self.ctc_weight > 0.0:
            if len({self.bos_index, self.eos_index, self.blank_index}) < 3:
                raise ValueError(
                    "To perform joint ATT/CTC decoding, set blank, eos and bos to different indexes."
                )

        # ctc already initialized
        self.minus_inf = minus_inf
        self.ctc_score_mode = ctc_score_mode
        self.ctc_window_size = ctc_window_size

    def _check_full_beams(self, hyps, beam_size):
        """This method checks whether hyps has been full.

        Arguments
        ---------
        hyps : List
            This list contains batch_size number.
            Each inside list contains a list stores all the hypothesis for this sentence.
        beam_size : int
            The number of beam_size.

        Returns
        -------
        bool
            Whether the hyps has been full.
        """
        hyps_len = [len(lst) for lst in hyps]
        beam_size = [self.beam_size for _ in range(len(hyps_len))]
        if hyps_len == beam_size:
            return True
        else:
            return False

    def _check_attn_shift(self, attn, prev_attn_peak):
        """This method checks whether attention shift is more than attn_shift.

        Arguments
        ---------
        attn : torch.Tensor
            The attention to be checked.
        prev_attn_peak : torch.Tensor
            The previous attention peak place.

        Returns
        -------
        cond : torch.BoolTensor
            Each element represents whether the beam is within the max_shift range.
        attn_peak : torch.Tensor
            The peak of the attn tensor.
        """
        # Block the candidates that exceed the max shift
        _, attn_peak = torch.max(attn, dim=1)
        lt_cond = attn_peak <= (prev_attn_peak + self.max_attn_shift)
        mt_cond = attn_peak > (prev_attn_peak - self.max_attn_shift)

        # True if not exceed limit
        # Multiplication equals to element-wise and for tensor
        cond = (lt_cond * mt_cond).unsqueeze(1)
        return cond, attn_peak

    def _check_eos_threshold(self, log_probs):
        """
        This method checks whether eos log-probabilities exceed threshold.

        Arguments
        ---------
        log_probs : torch.Tensor
            The log-probabilities.

        Return
        ------
        cond : torch.BoolTensor
            Each element represents whether the eos log-probabilities will be kept.
        """
        max_probs, _ = torch.max(log_probs, dim=-1)
        eos_probs = log_probs[:, self.eos_index]
        cond = eos_probs > (self.eos_threshold * max_probs)
        return cond

    def _update_hyp_and_scores(
        self,
        inp_tokens,
        alived_seq,
        alived_log_probs,
        hyps_and_scores,
        scores,
        timesteps,
    ):
        """This method will update hyps and scores if inp_tokens are eos.

        Arguments
        ---------
        inp_tokens : torch.Tensor
            The current output.
        alived_seq : torch.Tensor
            The tensor to store the alived_seq.
        alived_log_probs : torch.Tensor
            The tensor to store the alived_log_probs.
        hyps_and_scores : list
            To store generated hypotheses and scores.
        scores : torch.Tensor
            The final scores of beam search.
        timesteps : float
            The current timesteps. This is for length rewarding.

        Returns
        -------
        is_eos : torch.BoolTensor
            Each element represents whether the token is eos.
        """
        is_eos = inp_tokens.eq(self.eos_index)
        (eos_indices,) = torch.nonzero(is_eos, as_tuple=True)

        # Store the hypothesis and their scores when reaching eos.
        if eos_indices.shape[0] > 0:
            for index in eos_indices:
                # convert to int
                index = index.item()
                batch_id = torch.div(
                    index, self.beam_size, rounding_mode="floor"
                )
                if len(hyps_and_scores[batch_id]) == self.beam_size:
                    continue
                hyp = alived_seq[index, :]
                log_probs = alived_log_probs[index, :]
                final_scores = scores[index] + self.length_rewarding * (
                    timesteps + 1
                )
                hyps_and_scores[batch_id].append((hyp, log_probs, final_scores))
        return is_eos

    def _get_top_score_prediction(self, hyps_and_scores, topk):
        """This method sorts the scores and return corresponding hypothesis and log probs.

        Arguments
        ---------
        hyps_and_scores : list
            To store generated hypotheses and scores.
        topk : int
            Number of hypothesis to return.

        Returns
        -------
        topk_hyps : torch.Tensor (batch, topk, max length of token_id sequences)
            This tensor stores the topk predicted hypothesis.
        topk_scores : torch.Tensor (batch, topk)
            The length of each topk sequence in the batch.
        topk_lengths : torch.Tensor (batch, topk)
            This tensor contains the final scores of topk hypotheses.
        topk_log_probs : list
            The log probabilities of each hypotheses.
        """
        top_hyps, top_log_probs, top_scores, top_lengths = [], [], [], []
        batch_size = len(hyps_and_scores)

        # Collect hypotheses
        for i in range(len(hyps_and_scores)):
            hyps, log_probs, scores = zip(*hyps_and_scores[i])
            top_hyps += hyps
            top_scores += scores
            top_log_probs += log_probs
            top_lengths += [len(hyp) for hyp in hyps]
        top_hyps = torch.nn.utils.rnn.pad_sequence(
            top_hyps, batch_first=True, padding_value=0
        )
        top_scores = torch.stack((top_scores), dim=0).view(batch_size, -1)
        top_lengths = torch.tensor(
            top_lengths, dtype=torch.int, device=top_scores.device
        )
        # Get topk indices
        topk_scores, indices = top_scores.topk(self.topk, dim=-1)
        indices = (indices + self.beam_offset.unsqueeze(1)).view(
            batch_size * self.topk
        )
        # Select topk hypotheses
        topk_hyps = torch.index_select(top_hyps, dim=0, index=indices,)
        topk_hyps = topk_hyps.view(batch_size, self.topk, -1)
        topk_lengths = torch.index_select(top_lengths, dim=0, index=indices,)
        topk_lengths = topk_lengths.view(batch_size, self.topk)
        topk_log_probs = [top_log_probs[index.item()] for index in indices]

        return topk_hyps, topk_scores, topk_lengths, topk_log_probs

    def forward(self, enc_states, wav_len):  # noqa: C901
        """Applies beamsearch and returns the predicted tokens."""
        enc_lens = torch.round(enc_states.shape[1] * wav_len).int()
        device = enc_states.device
        batch_size = enc_states.shape[0]

        memory = self.reset_mem(batch_size * self.beam_size, device=device)

        if self.lm_weight > 0:
            lm_memory = self.reset_lm_mem(batch_size * self.beam_size, device)

        if self.ctc_weight > 0:
            # (batch_size * beam_size, L, vocab_size)
            ctc_outputs = self.ctc_forward_step(enc_states)
            ctc_scorer = CTCPrefixScorer(
                ctc_outputs,
                enc_lens,
                batch_size,
                self.beam_size,
                self.blank_index,
                self.eos_index,
                self.ctc_window_size,
            )
            ctc_memory = None

        # Inflate the enc_states and enc_len by beam_size times
        enc_states = inflate_tensor(enc_states, times=self.beam_size, dim=0)
        enc_lens = inflate_tensor(enc_lens, times=self.beam_size, dim=0)

        # Using bos as the first input
        inp_tokens = (
            torch.zeros(batch_size * self.beam_size, device=device)
            .fill_(self.bos_index)
            .long()
        )

        # The first index of each sentence.
        self.beam_offset = (
            torch.arange(batch_size, device=device) * self.beam_size
        )

        # initialize sequence scores variables.
        sequence_scores = torch.empty(
            batch_size * self.beam_size, device=device
        )
        sequence_scores.fill_(float("-inf"))

        # keep only the first to make sure no redundancy.
        sequence_scores.index_fill_(0, self.beam_offset, 0.0)

        # keep the hypothesis that reaches eos and their corresponding score and log_probs.
        hyps_and_scores = [[] for _ in range(batch_size)]

        # keep the sequences that still not reaches eos.
        alived_seq = torch.empty(
            batch_size * self.beam_size, 0, device=device
        ).long()

        # Keep the log-probabilities of alived sequences.
        alived_log_probs = torch.empty(
            batch_size * self.beam_size, 0, device=device
        )

        min_decode_steps = int(enc_states.shape[1] * self.min_decode_ratio)
        max_decode_steps = int(enc_states.shape[1] * self.max_decode_ratio)

        # the decoding steps can be based on the max number of tokens that a decoder can process (e.g., 448 for Whisper).
        min_decode_steps, max_decode_steps = self.change_max_decoding_length(
            min_decode_steps, max_decode_steps
        )

        # Initialize the previous attention peak to zero
        # This variable will be used when using_max_attn_shift=True
        prev_attn_peak = torch.zeros(batch_size * self.beam_size, device=device)

        for t in range(max_decode_steps):
            # terminate condition
            if self._check_full_beams(hyps_and_scores, self.beam_size):
                break

            log_probs, memory, attn = self.forward_step(
                inp_tokens, memory, enc_states, enc_lens
            )
            log_probs = self.att_weight * log_probs

            # Keep the original value
            log_probs_clone = log_probs.clone().reshape(batch_size, -1)
            vocab_size = log_probs.shape[-1]

            if self.using_max_attn_shift:
                # Block the candidates that exceed the max shift
                cond, attn_peak = self._check_attn_shift(attn, prev_attn_peak)
                log_probs = mask_by_condition(
                    log_probs, cond, fill_value=self.minus_inf
                )
                prev_attn_peak = attn_peak

            # Set eos to minus_inf when less than minimum steps.
            if t < min_decode_steps:
                log_probs[:, self.eos_index] = self.minus_inf

            # Set the eos prob to minus_inf when it doesn't exceed threshold.
            if self.using_eos_threshold:
                cond = self._check_eos_threshold(log_probs)
                log_probs[:, self.eos_index] = mask_by_condition(
                    log_probs[:, self.eos_index],
                    cond,
                    fill_value=self.minus_inf,
                )

            # adding LM scores to log_prob if lm_weight > 0
            if self.lm_weight > 0:
                lm_log_probs, lm_memory = self.lm_forward_step(
                    inp_tokens, lm_memory
                )
                log_probs = log_probs + self.lm_weight * lm_log_probs

            # adding CTC scores to log_prob if ctc_weight > 0
            if self.ctc_weight > 0:
                g = alived_seq
                # block blank token
                log_probs[:, self.blank_index] = self.minus_inf
                if self.ctc_weight != 1.0 and self.ctc_score_mode == "partial":
                    # pruning vocab for ctc_scorer
                    _, ctc_candidates = log_probs.topk(
                        self.beam_size * 2, dim=-1
                    )
                else:
                    ctc_candidates = None

                ctc_log_probs, ctc_memory = ctc_scorer.forward_step(
                    g, ctc_memory, ctc_candidates, attn
                )
                log_probs = log_probs + self.ctc_weight * ctc_log_probs

            scores = sequence_scores.unsqueeze(1).expand(-1, vocab_size)
            scores = scores + log_probs

            # length normalization
            if self.length_normalization:
                scores = scores / (t + 1)

            # keep topk beams
            scores, candidates = scores.view(batch_size, -1).topk(
                self.beam_size, dim=-1
            )

            # The input for the next step, also the output of current step.
            inp_tokens = (candidates % vocab_size).view(
                batch_size * self.beam_size
            )

            scores = scores.view(batch_size * self.beam_size)
            sequence_scores = scores

            # recover the length normalization
            if self.length_normalization:
                sequence_scores = sequence_scores * (t + 1)

            # The index of which beam the current top-K output came from in (t-1) timesteps.
            predecessors = (
                torch.div(candidates, vocab_size, rounding_mode="floor")
                + self.beam_offset.unsqueeze(1).expand_as(candidates)
            ).view(batch_size * self.beam_size)

            # Permute the memory to synchoronize with the output.
            memory = self.permute_mem(memory, index=predecessors)
            if self.lm_weight > 0:
                lm_memory = self.permute_lm_mem(lm_memory, index=predecessors)

            if self.ctc_weight > 0:
                ctc_memory = ctc_scorer.permute_mem(ctc_memory, candidates)

            # If using_max_attn_shift, then the previous attn peak has to be permuted too.
            if self.using_max_attn_shift:
                prev_attn_peak = torch.index_select(
                    prev_attn_peak, dim=0, index=predecessors
                )

            # Add coverage penalty
            if self.coverage_penalty > 0:
                cur_attn = torch.index_select(attn, dim=0, index=predecessors)

                # coverage: cumulative attention probability vector
                if t == 0:
                    # Init coverage
                    self.coverage = cur_attn

                # the attn of transformer is [batch_size*beam_size, current_step, source_len]
                if len(cur_attn.size()) > 2:
                    self.converage = torch.sum(cur_attn, dim=1)
                else:
                    # Update coverage
                    self.coverage = torch.index_select(
                        self.coverage, dim=0, index=predecessors
                    )
                    self.coverage = self.coverage + cur_attn

                # Compute coverage penalty and add it to scores
                penalty = torch.max(
                    self.coverage, self.coverage.clone().fill_(0.5)
                ).sum(-1)
                penalty = penalty - self.coverage.size(-1) * 0.5
                penalty = penalty.view(batch_size * self.beam_size)
                penalty = (
                    penalty / (t + 1) if self.length_normalization else penalty
                )
                scores = scores - penalty * self.coverage_penalty

            # Update alived_seq
            alived_seq = torch.cat(
                [
                    torch.index_select(alived_seq, dim=0, index=predecessors),
                    inp_tokens.unsqueeze(1),
                ],
                dim=-1,
            )

            # Takes the log-probabilities
            beam_log_probs = log_probs_clone[
                torch.arange(batch_size).unsqueeze(1), candidates
            ].reshape(batch_size * self.beam_size)
            alived_log_probs = torch.cat(
                [
                    torch.index_select(
                        alived_log_probs, dim=0, index=predecessors
                    ),
                    beam_log_probs.unsqueeze(1),
                ],
                dim=-1,
            )

            is_eos = self._update_hyp_and_scores(
                inp_tokens,
                alived_seq,
                alived_log_probs,
                hyps_and_scores,
                scores,
                timesteps=t,
            )

            # Block the paths that have reached eos.
            sequence_scores.masked_fill_(is_eos, float("-inf"))

        if not self._check_full_beams(hyps_and_scores, self.beam_size):
            # Using all eos to fill-up the hyps.
            eos = (
                torch.zeros(batch_size * self.beam_size, device=device)
                .fill_(self.eos_index)
                .long()
            )
            _ = self._update_hyp_and_scores(
                eos,
                alived_seq,
                alived_log_probs,
                hyps_and_scores,
                scores,
                timesteps=max_decode_steps,
            )

        (
            topk_hyps,
            topk_scores,
            topk_lengths,
            log_probs,
        ) = self._get_top_score_prediction(hyps_and_scores, topk=self.topk,)
        # pick the best hyp
        predictions = topk_hyps[:, 0, :]
        predictions = batch_filter_seq2seq_output(
            predictions, eos_id=self.eos_index
        )

        if self.return_log_probs:
            return predictions, topk_scores, log_probs
        else:
            return predictions, topk_scores

    def ctc_forward_step(self, x):
        """Applies a ctc step during bramsearch."""
        logits = self.ctc_fc(x)
        log_probs = self.softmax(logits)
        return log_probs

    def permute_mem(self, memory, index):
        """This method permutes the seq2seq model memory
        to synchronize the memory index with the current output.

        Arguments
        ---------
        memory : No limit
            The memory variable to be permuted.
        index : torch.Tensor
            The index of the previous path.

        Return
        ------
        The variable of the memory being permuted.

        """
        raise NotImplementedError

    def permute_lm_mem(self, memory, index):
        """This method permutes the language model memory
        to synchronize the memory index with the current output.

        Arguments
        ---------
        memory : No limit
            The memory variable to be permuted.
        index : torch.Tensor
            The index of the previous path.

        Returns
        -------
        The variable of the memory being permuted.
        """
        raise NotImplementedError


class S2SRNNBeamSearcher(S2SBeamSearcher):
    """
    This class implements the beam search decoding
    for AttentionalRNNDecoder (speechbrain/nnet/RNN.py).
    See also S2SBaseSearcher(), S2SBeamSearcher().

    Arguments
    ---------
    embedding : torch.nn.Module
        An embedding layer.
    decoder : torch.nn.Module
        Attentional RNN decoder.
    linear : torch.nn.Module
        A linear output layer.
    temperature : float
        Temperature factor applied to softmax. It changes the probability
        distribution, being softer when T>1 and sharper with T<1.
    **kwargs
        see S2SBeamSearcher, arguments are directly passed.

    Example
    -------
    >>> emb = torch.nn.Embedding(5, 3)
    >>> dec = sb.nnet.RNN.AttentionalRNNDecoder(
    ...     "gru", "content", 3, 3, 1, enc_dim=7, input_size=3
    ... )
    >>> lin = sb.nnet.linear.Linear(n_neurons=5, input_size=3)
    >>> ctc_lin = sb.nnet.linear.Linear(n_neurons=5, input_size=7)
    >>> searcher = S2SRNNBeamSearcher(
    ...     embedding=emb,
    ...     decoder=dec,
    ...     linear=lin,
    ...     ctc_linear=ctc_lin,
    ...     bos_index=4,
    ...     eos_index=4,
    ...     blank_index=4,
    ...     min_decode_ratio=0,
    ...     max_decode_ratio=1,
    ...     beam_size=2,
    ... )
    >>> enc = torch.rand([2, 6, 7])
    >>> wav_len = torch.rand([2])
    >>> hyps, scores = searcher(enc, wav_len)
    """

    def __init__(
        self,
        embedding,
        decoder,
        linear,
        ctc_linear=None,
        temperature=1.0,
        **kwargs,
    ):
        super(S2SRNNBeamSearcher, self).__init__(**kwargs)
        self.emb = embedding
        self.dec = decoder
        self.fc = linear
        self.ctc_fc = ctc_linear
        if self.ctc_weight > 0.0 and self.ctc_fc is None:
            raise ValueError(
                "To perform joint ATT/CTC decoding, ctc_fc is required."
            )

        self.softmax = torch.nn.LogSoftmax(dim=-1)
        self.temperature = temperature

    def reset_mem(self, batch_size, device):
        """Needed to reset the memory during beamsearch."""
        hs = None
        self.dec.attn.reset()
        c = torch.zeros(batch_size, self.dec.attn_dim, device=device)
        return hs, c

    def forward_step(self, inp_tokens, memory, enc_states, enc_lens):
        """Performs a step in the implemented beamsearcher."""
        with torch.no_grad():
            hs, c = memory
            e = self.emb(inp_tokens)
            dec_out, hs, c, w = self.dec.forward_step(
                e, hs, c, enc_states, enc_lens
            )
            log_probs = self.softmax(self.fc(dec_out) / self.temperature)
        # average attn weight of heads when attn_type is multiheadlocation
        if self.dec.attn_type == "multiheadlocation":
            w = torch.mean(w, dim=1)
        return log_probs, (hs, c), w

    def permute_mem(self, memory, index):
        """Memory permutation during beamsearch."""
        hs, c = memory

        # shape of hs: [num_layers, batch_size, n_neurons]
        if isinstance(hs, tuple):
            hs_0 = torch.index_select(hs[0], dim=1, index=index)
            hs_1 = torch.index_select(hs[1], dim=1, index=index)
            hs = (hs_0, hs_1)
        else:
            hs = torch.index_select(hs, dim=1, index=index)

        c = torch.index_select(c, dim=0, index=index)
        if self.dec.attn_type == "location":
            self.dec.attn.prev_attn = torch.index_select(
                self.dec.attn.prev_attn, dim=0, index=index
            )
        return (hs, c)


class S2SRNNBeamSearchLM(S2SRNNBeamSearcher):
    """This class implements the beam search decoding
    for AttentionalRNNDecoder (speechbrain/nnet/RNN.py) with LM.
    See also S2SBaseSearcher(), S2SBeamSearcher(), S2SRNNBeamSearcher().

    Arguments
    ---------
    embedding : torch.nn.Module
        An embedding layer.
    decoder : torch.nn.Module
        Attentional RNN decoder.
    linear : torch.nn.Module
        A linear output layer.
    language_model : torch.nn.Module
        A language model.
    temperature_lm : float
        Temperature factor applied to softmax. It changes the probability
        distribution, being softer when T>1 and sharper with T<1.
    **kwargs
        Arguments to pass to S2SBeamSearcher.

    Example
    -------
    >>> from speechbrain.lobes.models.RNNLM import RNNLM
    >>> emb = torch.nn.Embedding(5, 3)
    >>> dec = sb.nnet.RNN.AttentionalRNNDecoder(
    ...     "gru", "content", 3, 3, 1, enc_dim=7, input_size=3
    ... )
    >>> lin = sb.nnet.linear.Linear(n_neurons=5, input_size=3)
    >>> lm = RNNLM(output_neurons=5, return_hidden=True)
    >>> searcher = S2SRNNBeamSearchLM(
    ...     embedding=emb,
    ...     decoder=dec,
    ...     linear=lin,
    ...     language_model=lm,
    ...     bos_index=4,
    ...     eos_index=4,
    ...     blank_index=4,
    ...     min_decode_ratio=0,
    ...     max_decode_ratio=1,
    ...     beam_size=2,
    ...     lm_weight=0.5,
    ... )
    >>> enc = torch.rand([2, 6, 7])
    >>> wav_len = torch.rand([2])
    >>> hyps, scores = searcher(enc, wav_len)
    """

    def __init__(
        self,
        embedding,
        decoder,
        linear,
        language_model,
        temperature_lm=1.0,
        **kwargs,
    ):
        super(S2SRNNBeamSearchLM, self).__init__(
            embedding, decoder, linear, **kwargs
        )

        self.lm = language_model
        self.lm.eval()
        self.log_softmax = sb.nnet.activations.Softmax(apply_log=True)
        self.temperature_lm = temperature_lm

    def lm_forward_step(self, inp_tokens, memory):
        """Applies a step to the LM during beamsearch."""
        with torch.no_grad():
            logits, hs = self.lm(inp_tokens, hx=memory)
            log_probs = self.log_softmax(logits / self.temperature_lm)

        return log_probs, hs

    def permute_lm_mem(self, memory, index):
        """This is to permute lm memory to synchronize with current index
        during beam search. The order of beams will be shuffled by scores
        every timestep to allow batched beam search.
        Further details please refer to speechbrain/decoder/seq2seq.py.
        """

        if isinstance(memory, tuple):
            memory_0 = torch.index_select(memory[0], dim=1, index=index)
            memory_1 = torch.index_select(memory[1], dim=1, index=index)
            memory = (memory_0, memory_1)
        else:
            memory = torch.index_select(memory, dim=1, index=index)
        return memory

    def reset_lm_mem(self, batch_size, device):
        """Needed to reset the LM memory during beamsearch."""
        # set hidden_state=None, pytorch RNN will automatically set it to
        # zero vectors.
        return None


class S2SRNNBeamSearchTransformerLM(S2SRNNBeamSearcher):
    """This class implements the beam search decoding
    for AttentionalRNNDecoder (speechbrain/nnet/RNN.py) with LM.
    See also S2SBaseSearcher(), S2SBeamSearcher(), S2SRNNBeamSearcher().

    Arguments
    ---------
    embedding : torch.nn.Module
        An embedding layer.
    decoder : torch.nn.Module
        Attentional RNN decoder.
    linear : torch.nn.Module
        A linear output layer.
    language_model : torch.nn.Module
        A language model.
    temperature_lm : float
        Temperature factor applied to softmax. It changes the probability
        distribution, being softer when T>1 and sharper with T<1.
    **kwargs
        Arguments to pass to S2SBeamSearcher.

    Example
    -------
    >>> from speechbrain.lobes.models.transformer.TransformerLM import TransformerLM
    >>> emb = torch.nn.Embedding(5, 3)
    >>> dec = sb.nnet.RNN.AttentionalRNNDecoder(
    ...     "gru", "content", 3, 3, 1, enc_dim=7, input_size=3
    ... )
    >>> lin = sb.nnet.linear.Linear(n_neurons=5, input_size=3)
    >>> lm = TransformerLM(5, 512, 8, 1, 0, 1024, activation=torch.nn.GELU)
    >>> searcher = S2SRNNBeamSearchTransformerLM(
    ...     embedding=emb,
    ...     decoder=dec,
    ...     linear=lin,
    ...     language_model=lm,
    ...     bos_index=4,
    ...     eos_index=4,
    ...     blank_index=4,
    ...     min_decode_ratio=0,
    ...     max_decode_ratio=1,
    ...     beam_size=2,
    ...     lm_weight=0.5,
    ... )
    >>> enc = torch.rand([2, 6, 7])
    >>> wav_len = torch.rand([2])
    >>> hyps, scores = searcher(enc, wav_len)
    """

    def __init__(
        self,
        embedding,
        decoder,
        linear,
        language_model,
        temperature_lm=1.0,
        **kwargs,
    ):
        super(S2SRNNBeamSearchTransformerLM, self).__init__(
            embedding, decoder, linear, **kwargs
        )

        self.lm = language_model
        self.lm.eval()
        self.log_softmax = sb.nnet.activations.Softmax(apply_log=True)
        self.temperature_lm = temperature_lm

    def lm_forward_step(self, inp_tokens, memory):
        """Performs a step in the LM during beamsearch."""
        memory = _update_mem(inp_tokens, memory)
        if not next(self.lm.parameters()).is_cuda:
            self.lm.to(inp_tokens.device)
        logits = self.lm(memory)
        log_probs = self.softmax(logits / self.temperature_lm)
        return log_probs[:, -1, :], memory

    def permute_lm_mem(self, memory, index):
        """Permutes the LM ,emory during beamsearch"""
        memory = torch.index_select(memory, dim=0, index=index)
        return memory

    def reset_lm_mem(self, batch_size, device):
        """Needed to reset the LM memory during beamsearch"""
        # set hidden_state=None, pytorch RNN will automatically set it to
        # zero vectors.
        return None


class S2STransformerBeamSearch(S2SBeamSearcher):
    """This class implements the beam search decoding
    for Transformer.
    See also S2SBaseSearcher(), S2SBeamSearcher().

    Arguments
    ---------
    model : torch.nn.Module
        The model to use for decoding.
    linear : torch.nn.Module
        A linear output layer.
    **kwargs
        Arguments to pass to S2SBeamSearcher

    Example:
    --------
    >>> # see recipes/LibriSpeech/ASR_transformer/experiment.py
    """

    def __init__(
        self, modules, temperature=1.0, temperature_lm=1.0, **kwargs,
    ):
        super(S2STransformerBeamSearch, self).__init__(**kwargs)

        self.model = modules[0]
        self.fc = modules[1]
        self.ctc_fc = modules[2]
        self.softmax = torch.nn.LogSoftmax(dim=-1)

        self.temperature = temperature
        self.temperature_lm = temperature_lm

    def reset_mem(self, batch_size, device):
        """Needed to reset the memory during beamsearch."""
        return None

    def reset_lm_mem(self, batch_size, device):
        """Needed to reset the LM memory during beamsearch."""
        return None

    def permute_mem(self, memory, index):
        """Permutes the memory."""
        memory = torch.index_select(memory, dim=0, index=index)
        return memory

    def permute_lm_mem(self, memory, index):
        """Permutes the memory of the language model."""
        memory = torch.index_select(memory, dim=0, index=index)
        return memory

    def forward_step(self, inp_tokens, memory, enc_states, enc_lens):
        """Performs a step in the implemented beamsearcher."""
        memory = _update_mem(inp_tokens, memory)
        pred, attn = self.model.decode(memory, enc_states)
        prob_dist = self.softmax(self.fc(pred) / self.temperature)
        return prob_dist[:, -1, :], memory, attn

    def lm_forward_step(self, inp_tokens, memory):
        """Performs a step in the implemented LM module."""
        memory = _update_mem(inp_tokens, memory)
        if not next(self.lm_modules.parameters()).is_cuda:
            self.lm_modules.to(inp_tokens.device)
        logits = self.lm_modules(memory)
        log_probs = self.softmax(logits / self.temperature_lm)
        return log_probs[:, -1, :], memory


<<<<<<< HEAD
<<<<<<< HEAD
=======
=======
>>>>>>> 5cfc14bd
class S2SWhisperBeamSearch(S2SBeamSearcher):
    """This class implements the beam search decoding
    for Whisper neural nets made by OpenAI in
    https://cdn.openai.com/papers/whisper.pdf.

    Arguments
    ---------
    module : list with the followings one:
        model : torch.nn.Module
            A whisper model. It should have a decode() method.
        ctc_lin : torch.nn.Module (optional)
            A linear output layer for CTC.
    language_token : int
        The token to use for language.
    bos_token : int
        The token to use for beginning of sentence.
    task_token : int
        The token to use for task.
    timestamp_token : int
        The token to use for timestamp.
    max_length : int
        The maximum decoding steps to perform.
        The Whisper model has a maximum length of 448.
    **kwargs
        Arguments to pass to S2SBeamSearcher
    """

    def __init__(
        self,
        module,
        temperature=1.0,
        temperature_lm=1.0,
        language_token=50259,
        bos_token=50258,
        task_token=50359,
        timestamp_token=50363,
        max_length=447,
        **kwargs,
    ):
        super(S2SWhisperBeamSearch, self).__init__(**kwargs)

        self.model = module[0]
        if len(module) == 2:
            self.ctc_fc = module[1]

        self.softmax = torch.nn.LogSoftmax(dim=-1)

        self.temperature = temperature
        self.temperature_lm = temperature_lm

        self.decoder_input_tokens = None
        self.language_token = language_token  # default language is english
        self.bos_token = bos_token  # always this value
        self.task_token = task_token  # default task is transcribe
        self.timestamp_token = timestamp_token  # default is notimestamp

        self.max_length = max_length - 3  # -3 for [bos, language, task]

    def set_language_token(self, language_token):
        """set the language token to use for the decoder input."""
        self.language_token = language_token

    def set_bos_token(self, bos_token):
        """set the bos token to use for the decoder input."""
        self.bos_token = bos_token

    def set_task_token(self, task_token):
        """set the task token to use for the decoder input."""
        self.task_token = task_token

    def set_timestamp_token(self, timestamp_token):
        """set the timestamp token to use for the decoder input."""
        self.timestamp_token = timestamp_token
        # need to reset bos_index too as timestamp_token is the first
        # inp_token and need to be the first so that the first input gave
        # to the model is [bos, language, task, timestamp] (order matters).
        self.bos_index = self.timestamp_token

    def change_max_decoding_length(self, min_decode_steps, max_decode_steps):
        """set the minimum/maximum length the decoder can take."""
        return (
            int(self.min_decode_ratio * self.max_length),
            int(self.max_decode_ratio * self.max_length),
        )

    def set_decoder_input_tokens(self, decoder_input_tokens):
        """decoder_input_tokens are the tokens used as input to the decoder.
        They are directly taken from the tokenizer.prefix_tokens attribute.

        decoder_input_tokens = [bos_token, language_token, task_token, timestamp_token]
        """
        self.set_bos_token(decoder_input_tokens[0])
        self.set_language_token(decoder_input_tokens[1])
        self.set_task_token(decoder_input_tokens[2])
        self.set_timestamp_token(decoder_input_tokens[3])

        # bos will be timestamp in our case.
        self.decoder_input_tokens = [
            self.bos_token,
            self.language_token,
            self.task_token,
        ]

    def reset_mem(self, batch_size, device):
        """This method set the first tokens to be decoder_input_tokens during search."""
        return torch.tensor([self.decoder_input_tokens] * batch_size).to(device)

    def reset_lm_mem(self, batch_size, device):
        """Needed to reset the LM memory during beamsearch."""
        return None

    def permute_mem(self, memory, index):
        """Permutes the memory."""
        memory = torch.index_select(memory, dim=0, index=index)
        return memory

    def permute_lm_mem(self, memory, index):
        """Permutes the memory of the language model."""
        memory = torch.index_select(memory, dim=0, index=index)
        return memory

    def forward_step(self, inp_tokens, memory, enc_states, enc_lens):
        """Performs a step in the implemented beamsearcher."""
        memory = _update_mem(inp_tokens, memory)
        dec_out, attn, = self.model.forward_decoder(enc_states, memory)
        log_probs = self.softmax(dec_out[:, -1])
        return log_probs, memory, attn

    def lm_forward_step(self, inp_tokens, memory):
        """Performs a step in the implemented LM module."""
        memory = _update_mem(inp_tokens, memory)
        if not next(self.lm_modules.parameters()).is_cuda:
            self.lm_modules.to(inp_tokens.device)
        logits = self.lm_modules(memory)
        log_probs = self.softmax(logits / self.temperature_lm)
        return log_probs[:, -1, :], memory


<<<<<<< HEAD
>>>>>>> 891318f5950c337bb951912bf64bd5973af7c908
=======
>>>>>>> 5cfc14bd
def batch_filter_seq2seq_output(prediction, eos_id=-1):
    """Calling batch_size times of filter_seq2seq_output.

    Arguments
    ---------
    prediction : list of torch.Tensor
        A list containing the output ints predicted by the seq2seq system.
    eos_id : int, string
        The id of the eos.

    Returns
    ------
    list
        The output predicted by seq2seq model.

    Example
    -------
    >>> predictions = [torch.IntTensor([1,2,3,4]), torch.IntTensor([2,3,4,5,6])]
    >>> predictions = batch_filter_seq2seq_output(predictions, eos_id=4)
    >>> predictions
    [[1, 2, 3], [2, 3]]
    """
    outputs = []
    for p in prediction:
        res = filter_seq2seq_output(p.tolist(), eos_id=eos_id)
        outputs.append(res)
    return outputs


def filter_seq2seq_output(string_pred, eos_id=-1):
    """Filter the output until the first eos occurs (exclusive).

    Arguments
    ---------
    string_pred : list
        A list containing the output strings/ints predicted by the seq2seq system.
    eos_id : int, string
        The id of the eos.

    Returns
    ------
    list
        The output predicted by seq2seq model.

    Example
    -------
    >>> string_pred = ['a','b','c','d','eos','e']
    >>> string_out = filter_seq2seq_output(string_pred, eos_id='eos')
    >>> string_out
    ['a', 'b', 'c', 'd']
    """
    if isinstance(string_pred, list):
        try:
            eos_index = next(
                i for i, v in enumerate(string_pred) if v == eos_id
            )
        except StopIteration:
            eos_index = len(string_pred)
        string_out = string_pred[:eos_index]
    else:
        raise ValueError("The input must be a list.")
    return string_out


def inflate_tensor(tensor, times, dim):
    """This function inflates the tensor for times along dim.

    Arguments
    ---------
    tensor : torch.Tensor
        The tensor to be inflated.
    times : int
        The tensor will inflate for this number of times.
    dim : int
        The dim to be inflated.

    Returns
    -------
    torch.Tensor
        The inflated tensor.

    Example
    -------
    >>> tensor = torch.Tensor([[1,2,3], [4,5,6]])
    >>> new_tensor = inflate_tensor(tensor, 2, dim=0)
    >>> new_tensor
    tensor([[1., 2., 3.],
            [1., 2., 3.],
            [4., 5., 6.],
            [4., 5., 6.]])
    """
    return torch.repeat_interleave(tensor, times, dim=dim)


def mask_by_condition(tensor, cond, fill_value):
    """This function will mask some element in the tensor with fill_value, if condition=False.

    Arguments
    ---------
    tensor : torch.Tensor
        The tensor to be masked.
    cond : torch.BoolTensor
        This tensor has to be the same size as tensor.
        Each element represents whether to keep the value in tensor.
    fill_value : float
        The value to fill in the masked element.

    Returns
    -------
    torch.Tensor
        The masked tensor.

    Example
    -------
    >>> tensor = torch.Tensor([[1,2,3], [4,5,6]])
    >>> cond = torch.BoolTensor([[True, True, False], [True, False, False]])
    >>> mask_by_condition(tensor, cond, 0)
    tensor([[1., 2., 0.],
            [4., 0., 0.]])
    """
    tensor = torch.where(
        cond, tensor, torch.Tensor([fill_value]).to(tensor.device)
    )
    return tensor


def _update_mem(inp_tokens, memory):
    """This function is for updating the memory for transformer searches.
    it is called at each decoding step. When being called, it appends the
    predicted token of the previous step to existing memory.

    Arguments:
    -----------
    inp_tokens : tensor
        Predicted token of the previous decoding step.
    memory : tensor
        Contains all the predicted tokens.
    """
    if memory is None:
        return inp_tokens.unsqueeze(1)
    return torch.cat([memory, inp_tokens.unsqueeze(1)], dim=-1)<|MERGE_RESOLUTION|>--- conflicted
+++ resolved
@@ -1363,11 +1363,6 @@
         return log_probs[:, -1, :], memory
 
 
-<<<<<<< HEAD
-<<<<<<< HEAD
-=======
-=======
->>>>>>> 5cfc14bd
 class S2SWhisperBeamSearch(S2SBeamSearcher):
     """This class implements the beam search decoding
     for Whisper neural nets made by OpenAI in
@@ -1506,10 +1501,6 @@
         return log_probs[:, -1, :], memory
 
 
-<<<<<<< HEAD
->>>>>>> 891318f5950c337bb951912bf64bd5973af7c908
-=======
->>>>>>> 5cfc14bd
 def batch_filter_seq2seq_output(prediction, eos_id=-1):
     """Calling batch_size times of filter_seq2seq_output.
 
