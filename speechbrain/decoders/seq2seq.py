"""Decoding methods for seq2seq autoregressive model.

Authors
 * Adel Moumen 2022, 2023
 * Ju-Chieh Chou 2020
 * Peter Plantinga 2020
 * Mirco Ravanelli 2020
 * Sung-Lin Yeh 2020
"""
import torch
from speechbrain.decoders.utils import (
    inflate_tensor,
    mask_by_condition,
    _update_mem,
)
from speechbrain.utils.data_utils import undo_padding


class AlivedHypotheses(torch.nn.Module):
    """ This class handle the data for the hypotheses during the decoding.

    Arguments
    ---------
    alived_seq : torch.Tensor
        The sequence of tokens for each hypothesis.
    alived_log_probs : torch.Tensor
        The log probabilities of each token for each hypothesis.
    sequence_scores : torch.Tensor
        The sum of log probabilities for each hypothesis.
    """

    def __init__(
        self, alived_seq, alived_log_probs, sequence_scores,
    ):
        super().__init__()
        self.alived_seq = alived_seq
        self.alived_log_probs = alived_log_probs
        self.sequence_scores = sequence_scores


class S2SBaseSearcher(torch.nn.Module):
    """S2SBaseSearcher class to be inherited by other
    decoding approaches for seq2seq model.

    Arguments
    ---------
    bos_index : int
        The index of the beginning-of-sequence (bos) token.
    eos_index : int
        The index of end-of-sequence (eos) token.
    min_decode_radio : float
        The ratio of minimum decoding steps to the length of encoder states.
    max_decode_radio : float
        The ratio of maximum decoding steps to the length of encoder states.

    Returns
    -------
    hyps
        The predicted tokens, as a list of lists or, if return_topk is True,
        a Tensor of shape (batch, topk, max length of token_id sequences).
    top_lengths
        The length of each topk sequence in the batch.
    top_scores
        This final scores of topk hypotheses.
    top_log_probs
        The log probabilities of each hypotheses.
    """

    def __init__(
        self, bos_index, eos_index, min_decode_ratio, max_decode_ratio,
    ):
        super(S2SBaseSearcher, self).__init__()
        self.bos_index = bos_index
        self.eos_index = eos_index
        self.min_decode_ratio = min_decode_ratio
        self.max_decode_ratio = max_decode_ratio

    def forward(self, enc_states, wav_len):
        """This method should implement the forward algorithm of decoding method.

        Arguments
        ---------
        enc_states : torch.Tensor
            The precomputed encoder states to be used when decoding.
            (ex. the encoded speech representation to be attended).
        wav_len : torch.Tensor
            The speechbrain-style relative length.
        """
        raise NotImplementedError

    def forward_step(self, inp_tokens, memory, enc_states, enc_lens):
        """This method should implement one step of
        forwarding operation in the autoregressive model.

        Arguments
        ---------
        inp_tokens : torch.Tensor
            The input tensor of the current step.
        memory : No limit
            The memory variables input for this step.
            (ex. RNN hidden states).
        enc_states : torch.Tensor
            The encoder states to be attended.
        enc_lens : torch.Tensor
            The actual length of each enc_states sequence.

        Returns
        -------
        log_probs : torch.Tensor
            Log-probabilities of the current step output.
        memory : No limit
            The memory variables generated in this step.
            (ex. RNN hidden states).
        attn : torch.Tensor
            The attention weight for doing penalty.
        """
        raise NotImplementedError

    def reset_mem(self, batch_size, device):
        """This method should implement the resetting of
        memory variables for the seq2seq model.
        E.g., initializing zero vector as initial hidden states.

        Arguments
        ---------
        batch_size : int
            The size of the batch.
        device : torch.device
            The device to put the initial variables.

        Return
        ------
        memory : No limit
            The initial memory variable.
        """
        raise NotImplementedError

    def change_max_decoding_length(self, min_decode_steps, max_decode_steps):
        """set the minimum/maximum length the decoder can take."""
        return min_decode_steps, max_decode_steps

    def set_n_out(self):
        """set the number of output tokens.
        Overrides this function if the fc layer is embedded
        in the model, e.g., Whisper.
        """
        return self.fc.w.out_features


class S2SGreedySearcher(S2SBaseSearcher):
    """This class implements the general forward-pass of
    greedy decoding approach. See also S2SBaseSearcher().
    """

    def forward(self, enc_states, wav_len):
        """This method performs a greedy search.

        Arguments
        ---------
        enc_states : torch.Tensor
            The precomputed encoder states to be used when decoding.
            (ex. the encoded speech representation to be attended).
        wav_len : torch.Tensor
            The speechbrain-style relative length.
        """
        enc_lens = torch.round(enc_states.shape[1] * wav_len).int()
        device = enc_states.device
        batch_size = enc_states.shape[0]

        memory = self.reset_mem(batch_size, device=device)

        # Using bos as the first input
        inp_tokens = (
            enc_states.new_zeros(batch_size).fill_(self.bos_index).long()
        )

        log_probs_lst = []
        max_decode_steps = int(enc_states.shape[1] * self.max_decode_ratio)

        # the decoding steps can be based on the max number of tokens that a decoder can process
        # (e.g., 448 for Whisper).
        _, max_decode_steps = self.change_max_decoding_length(
            0, max_decode_steps
        )

        has_ended = enc_states.new_zeros(batch_size).bool()
        for _ in range(max_decode_steps):
            log_probs, memory, _ = self.forward_step(
                inp_tokens, memory, enc_states, enc_lens
            )
            log_probs_lst.append(log_probs)
            inp_tokens = log_probs.argmax(dim=-1)
            log_probs[has_ended] = float("inf")
            has_ended = has_ended | (inp_tokens == self.eos_index)
            if has_ended.all():
                break

        log_probs = torch.stack(log_probs_lst, dim=1)
        scores, predictions = log_probs.max(dim=-1)
        mask = scores == float("inf")
        scores[mask] = 0
        predictions[mask] = self.eos_index

        (
            top_hyps,
            top_lengths,
            top_scores,
            top_log_probs,
        ) = self._get_top_prediction(predictions, scores, log_probs)

        # Convert best hypothesis to list
        hyps = undo_padding(top_hyps, top_lengths)

        return hyps, top_lengths, top_scores, top_log_probs

    def _get_top_prediction(self, hyps, scores, log_probs):
        """This method sorts the scores and return corresponding hypothesis and log probs.

        Arguments
        ---------
        hyps : torch.Tensor (batch, max length of token_id sequences)
            This tensor stores the predicted hypothesis.
        scores : torch.Tensor (batch)
            The score of each hypotheses.
        log_probs : torch.Tensor (batch, max length of token_id sequences)
            The log probabilities of each hypotheses.

        Returns
        -------
        topk_hyps : torch.Tensor (batch, topk, max length of token_id sequences)
            This tensor stores the topk predicted hypothesis.
        topk_scores : torch.Tensor (batch, topk)
            The length of each topk sequence in the batch.
        topk_lengths : torch.Tensor (batch, topk)
            This tensor contains the final scores of topk hypotheses.
        topk_log_probs : torch.Tensor (batch, topk, max length of token_id sequences)
            The log probabilities of each hypotheses.
        """
        batch_size = hyps.size(0)
        max_length = hyps.size(1)
        top_lengths = [max_length] * batch_size

        # Collect lengths of top hyps
        for pred_index in range(batch_size):
            pred = hyps[pred_index]
            pred_length = (pred == self.eos_index).nonzero(as_tuple=False)
            if len(pred_length) > 0:
                top_lengths[pred_index] = pred_length[0].item()
        # Convert lists to tensors
        top_lengths = torch.tensor(
            top_lengths, dtype=torch.float, device=hyps.device
        )

        # Pick top log probabilities
        top_log_probs = log_probs

        # Use SpeechBrain style lengths
        top_lengths = (top_lengths - 1).abs() / max_length

        return (
            hyps.unsqueeze(1),
            top_lengths.unsqueeze(1),
            scores.unsqueeze(1),
            top_log_probs.unsqueeze(1),
        )


class S2SRNNGreedySearcher(S2SGreedySearcher):
    """
    This class implements the greedy decoding
    for AttentionalRNNDecoder (speechbrain/nnet/RNN.py).
    See also S2SBaseSearcher() and S2SGreedySearcher().

    Arguments
    ---------
    embedding : torch.nn.Module
        An embedding layer.
    decoder : torch.nn.Module
        Attentional RNN decoder.
    linear : torch.nn.Module
        A linear output layer.
    **kwargs
        see S2SBaseSearcher, arguments are directly passed.

    Example
    -------
    >>> import speechbrain as sb
    >>> from speechbrain.decoders import S2SRNNGreedySearcher
    >>> emb = torch.nn.Embedding(5, 3)
    >>> dec = sb.nnet.RNN.AttentionalRNNDecoder(
    ...     "gru", "content", 3, 3, 1, enc_dim=7, input_size=3
    ... )
    >>> lin = sb.nnet.linear.Linear(n_neurons=5, input_size=3)
    >>> searcher = S2SRNNGreedySearcher(
    ...     embedding=emb,
    ...     decoder=dec,
    ...     linear=lin,
    ...     bos_index=0,
    ...     eos_index=1,
    ...     min_decode_ratio=0,
    ...     max_decode_ratio=1,
    ... )
    >>> batch_size = 2
    >>> enc = torch.rand([batch_size, 6, 7])
    >>> wav_len = torch.ones([batch_size])
    >>> top_hyps, top_lengths, _, _ = searcher(enc, wav_len)
    """

    def __init__(self, embedding, decoder, linear, **kwargs):
        super(S2SRNNGreedySearcher, self).__init__(**kwargs)
        self.emb = embedding
        self.dec = decoder
        self.fc = linear
        self.softmax = torch.nn.LogSoftmax(dim=-1)

    def reset_mem(self, batch_size, device):
        """When doing greedy search, keep hidden state (hs) and context vector (c)
        as memory.
        """
        hs = None
        self.dec.attn.reset()
        c = torch.zeros(batch_size, self.dec.attn_dim, device=device)
        return hs, c

    def forward_step(self, inp_tokens, memory, enc_states, enc_lens):
        """Performs a step in the implemented beamsearcher."""
        hs, c = memory
        e = self.emb(inp_tokens)
        dec_out, hs, c, w = self.dec.forward_step(
            e, hs, c, enc_states, enc_lens
        )
        log_probs = self.softmax(self.fc(dec_out))
        return log_probs, (hs, c), w


class S2SBeamSearcher(S2SBaseSearcher):
    """This class implements the beam-search algorithm for the seq2seq model.
    See also S2SBaseSearcher().

    Arguments
    ---------
    bos_index : int
        The index of beginning-of-sequence token.
    eos_index : int
        The index of end-of-sequence token.
    min_decode_radio : float
        The ratio of minimum decoding steps to length of encoder states.
    max_decode_radio : float
        The ratio of maximum decoding steps to length of encoder states.
    beam_size : int
        The width of beam.
    scorer: speechbrain.decoders.scorers.ScorerBuilder
        Scorer instance. Default: None.
    return_topk : bool
        Whether to return topk hypotheses. The topk hypotheses will be
        padded to the same length. Default: False.
    topk : int
        If return_topk is True, then return topk hypotheses. Default: 1.
    using_eos_threshold : bool
        Whether to use eos threshold. Default: True.
    eos_threshold : float
        The threshold coefficient for eos token. Default: 1.5.
        See 3.1.2 in reference: https://arxiv.org/abs/1904.02619
    length_normalization : bool
        Whether to divide the scores by the length. Default: True.
    using_max_attn_shift: bool
        Whether using the max_attn_shift constraint. Default: False.
    max_attn_shift: int
        Beam search will block the beams that attention shift more
        than max_attn_shift. Default: 60.
        Reference: https://arxiv.org/abs/1904.02619
    minus_inf : float
        The value of minus infinity to block some path
        of the search. Default: -1e20.
    tokenizer : speechbrain.tokenizers.Tokenizer
        Tokenizer instance. Default: None.
    """

    def __init__(
        self,
        bos_index,
        eos_index,
        min_decode_ratio,
        max_decode_ratio,
        beam_size,
        scorer=None,
        return_topk=False,
        topk=1,
        using_eos_threshold=True,
        eos_threshold=1.5,
        length_normalization=True,
        using_max_attn_shift=False,
        max_attn_shift=60,
        minus_inf=-1e20,
    ):
        super(S2SBeamSearcher, self).__init__(
            bos_index, eos_index, min_decode_ratio, max_decode_ratio,
        )
        self.beam_size = beam_size
        self.scorer = scorer
        self.return_topk = return_topk
        self.topk = topk
        self.length_normalization = length_normalization
        self.using_eos_threshold = using_eos_threshold
        self.eos_threshold = eos_threshold
        self.using_max_attn_shift = using_max_attn_shift
        self.max_attn_shift = max_attn_shift
        self.attn_weight = 1.0
        self.ctc_weight = 0.0
        self.minus_inf = minus_inf

        if self.scorer is not None:
            # Check length normalization
            if length_normalization and self.scorer.weights["length"] > 0.0:
                raise ValueError(
                    "Length normalization is not compatible with length rewarding."
                )
            if self.scorer.weights["ctc"] > 0.0:
                # Check indices for ctc
                all_scorers = {
                    **self.scorer.full_scorers,
                    **self.scorer.partial_scorers,
                }
                blank_index = all_scorers["ctc"].blank_index
                if len({bos_index, eos_index, blank_index}) < 3:
                    raise ValueError(
                        "Set blank, eos and bos to different indexes for joint ATT/CTC or CTC decoding"
                    )

                self.ctc_weight = self.scorer.weights["ctc"]
                self.attn_weight = 1.0 - self.ctc_weight

    def _check_full_beams(self, hyps):
        """This method checks whether hyps has been full.

        Arguments
        ---------
        hyps : List
            This list contains batch_size number.
            Each inside list contains a list stores all the hypothesis for this sentence.

        Returns
        -------
        bool
            Whether the hyps has been full.
        """
        hyps_len = [len(lst) for lst in hyps]
        beams_size = [self.beam_size for _ in range(len(hyps_len))]
        return hyps_len == beams_size

    def _check_attn_shift(self, attn, prev_attn_peak):
        """This method checks whether attention shift is more than attn_shift.

        Arguments
        ---------
        attn : torch.Tensor
            The attention to be checked.
        prev_attn_peak : torch.Tensor
            The previous attention peak place.

        Returns
        -------
        cond : torch.BoolTensor
            Each element represents whether the beam is within the max_shift range.
        attn_peak : torch.Tensor
            The peak of the attn tensor.
        """
        # Block the candidates that exceed the max shift
        _, attn_peak = torch.max(attn, dim=1)
        lt_cond = attn_peak <= (prev_attn_peak + self.max_attn_shift)
        mt_cond = attn_peak > (prev_attn_peak - self.max_attn_shift)

        # True if not exceed limit
        # Multiplication equals to element-wise and for tensor
        cond = (lt_cond * mt_cond).unsqueeze(1)
        return cond, attn_peak

    def _check_eos_threshold(self, log_probs):
        """This method checks whether eos log-probabilities exceed threshold.

        Arguments
        ---------
        log_probs : torch.Tensor
            The log-probabilities.

        Returns
        ------
        cond : torch.BoolTensor
            Each element represents whether the eos log-probabilities will be kept.
        """
        max_probs, _ = torch.max(log_probs, dim=-1)
        eos_probs = log_probs[:, self.eos_index]
        cond = eos_probs > (self.eos_threshold * max_probs)
        return cond

    def init_hypotheses(self):
        """This method initializes the AlivedHypotheses object.

        Returns
        -------
        AlivedHypotheses
            The alived hypotheses filled with the initial values.
        """
        return AlivedHypotheses(
            alived_seq=torch.empty(self.n_bh, 0, device=self.device).long(),
            alived_log_probs=torch.empty(self.n_bh, 0, device=self.device),
            sequence_scores=torch.empty(self.n_bh, device=self.device)
            .fill_(self.minus_inf)
            .index_fill_(0, self.beam_offset, 0.0),
        )

    def _attn_weight_step(
        self, inp_tokens, memory, enc_states, enc_lens, attn, log_probs
    ):
        """This method computes a forward_step if attn_weight is superior to 0.

        Arguments
        ---------
        inp_tokens : torch.Tensor
            The input tensor of the current step.
        memory : No limit
            The memory variables input for this step.
            (ex. RNN hidden states).
        enc_states : torch.Tensor
            The encoder states to be attended.
        enc_lens : torch.Tensor
            The actual length of each enc_states sequence.
        attn : torch.Tensor
            The attention weight.
        log_probs : torch.Tensor
            The log-probabilities of the current step output.

        Returns
        -------
        log_probs : torch.Tensor
            Log-probabilities of the current step output.
        memory : No limit
            The memory variables generated in this step.
            (ex. RNN hidden states).
        attn : torch.Tensor
            The attention weight.
        """
        if self.attn_weight > 0:
            log_probs, memory, attn = self.forward_step(
                inp_tokens, memory, enc_states, enc_lens
            )
            log_probs = self.attn_weight * log_probs
        return log_probs, memory, attn

    def _max_attn_shift_step(self, attn, prev_attn_peak, log_probs):
        """This method will block the beams that attention shift more
        than max_attn_shift.

        Arguments
        ---------
        attn : torch.Tensor
            The attention weight.
        prev_attn_peak : torch.Tensor
            The previous attention peak place.
        log_probs : torch.Tensor
            The log-probabilities of the current step output.

        Returns
        -------
        log_probs : torch.Tensor
            Log-probabilities of the current step output.
        prev_attn_peak : torch.Tensor
            The previous attention peak place.
        """
        if self.using_max_attn_shift:
            cond, prev_attn_peak = self._check_attn_shift(attn, prev_attn_peak)
            log_probs = mask_by_condition(
                log_probs, cond, fill_value=self.minus_inf
            )
        return log_probs, prev_attn_peak

    def _scorer_step(self, inp_tokens, scorer_memory, attn, log_probs):
        """This method call the scorers if scorer is not None.

        Arguments
        ---------
        inp_tokens : torch.Tensor
            The input tensor of the current step.
        scorer_memory : No limit
            The memory variables input for this step.
            (ex. RNN hidden states).
        attn : torch.Tensor
            The attention weight.
        log_probs : torch.Tensor
            The log-probabilities of the current step output.

        Returns
        -------
        log_probs : torch.Tensor
            Log-probabilities of the current step output.
        scorer_memory : No limit
            The memory variables generated in this step.
        """
        if self.scorer is not None:
            log_probs, scorer_memory = self.scorer.score(
                inp_tokens, scorer_memory, attn, log_probs, self.beam_size,
            )
        return log_probs, scorer_memory

    def _set_eos_minus_inf_step(self, log_probs, step, min_decode_steps):
        """This method set the log_probs of eos to minus infinity if the step is less than min_decode_steps.

        Arguments
        ---------
        log_probs : torch.Tensor
            The log-probabilities of the current step output.
        step : int
            The current decoding step.
        min_decode_steps : int
            The minimum decoding steps.

        Returns
        -------
        log_probs : torch.Tensor
            Log-probabilities of the current step output.
        """
        if step < min_decode_steps:
            log_probs[:, self.eos_index] = self.minus_inf
        return log_probs

    def _eos_threshold_step(self, log_probs):
        """This method set the log_probs of eos to minus infinity if the eos log-probabilities is less than eos_threshold.

        Arguments
        ---------
        log_probs : torch.Tensor
            The log-probabilities of the current step output.

        Returns
        -------
        log_probs : torch.Tensor
            Log-probabilities of the current step output.
        """
        if self.using_eos_threshold:
            cond = self._check_eos_threshold(log_probs)
            log_probs[:, self.eos_index] = mask_by_condition(
                log_probs[:, self.eos_index], cond, fill_value=self.minus_inf,
<<<<<<< HEAD
            )
        return log_probs

    def _attn_weight_permute_memory_step(self, memory, predecessors):
        """This method permute the memory if attn_weight is superior to 0.

        Arguments
        ---------
        memory : No limit
            The memory variables input for this step.
            (ex. RNN hidden states).
        predecessors : torch.Tensor
            The index of which beam the current top-K output came from in (t-1) steps.

        Returns
        -------
        memory : No limit
            The memory variables generated in this step.
            (ex. RNN hidden states).
        """
        if self.attn_weight > 0:
            memory = self.permute_mem(memory, index=predecessors)
        return memory

    def _scorer_permute_memory_step(
        self, scorer_memory, predecessors, candidates
    ):
        """This method permute the scorer_memory if scorer is not None.

        Arguments
        ---------
        scorer_memory : No limit
            The memory variables input for this step.
            (ex. RNN hidden states).
        predecessors : torch.Tensor
            The index of which beam the current top-K output came from in (t-1) steps.
        candidates : torch.Tensor
            The index of the current top-K output.

        Returns
        -------
        scorer_memory : No limit
            The memory variables generated in this step.
        """
        if self.scorer is not None:
            scorer_memory = self.scorer.permute_scorer_mem(
                scorer_memory, index=predecessors, candidates=candidates
            )
=======
            )
        return log_probs

    def _attn_weight_permute_memory_step(self, memory, predecessors):
        """This method permute the memory if attn_weight is superior to 0.

        Arguments
        ---------
        memory : No limit
            The memory variables input for this step.
            (ex. RNN hidden states).
        predecessors : torch.Tensor
            The index of which beam the current top-K output came from in (t-1) steps.

        Returns
        -------
        memory : No limit
            The memory variables generated in this step.
            (ex. RNN hidden states).
        """
        if self.attn_weight > 0:
            memory = self.permute_mem(memory, index=predecessors)
        return memory

    def _scorer_permute_memory_step(
        self, scorer_memory, predecessors, candidates
    ):
        """This method permute the scorer_memory if scorer is not None.

        Arguments
        ---------
        scorer_memory : No limit
            The memory variables input for this step.
            (ex. RNN hidden states).
        predecessors : torch.Tensor
            The index of which beam the current top-K output came from in (t-1) steps.
        candidates : torch.Tensor
            The index of the current top-K output.

        Returns
        -------
        scorer_memory : No limit
            The memory variables generated in this step.
        """
        if self.scorer is not None:
            scorer_memory = self.scorer.permute_scorer_mem(
                scorer_memory, index=predecessors, candidates=candidates
            )
>>>>>>> 80baa084
        return scorer_memory

    def _max_attn_shift_permute_memory_step(self, prev_attn_peak, predecessors):
        """This method permute the prev_attn_peak if using_max_attn_shift is True.

        Arguments
        ---------
        prev_attn_peak : torch.Tensor
            The previous attention peak place.
        predecessors : torch.Tensor
            The index of which beam the current top-K output came from in (t-1) steps.

        Returns
        -------
        prev_attn_peak : torch.Tensor
            The previous attention peak place.
        """
        if self.using_max_attn_shift:
            prev_attn_peak = torch.index_select(
                prev_attn_peak, dim=0, index=predecessors
            )
        return prev_attn_peak

    def _update_reset_memory(self, enc_states, enc_lens):
        """ Call reset memory for each module.

        Arguments
        ---------
        enc_states : torch.Tensor
            The encoder states to be attended.
        enc_lens : torch.Tensor
            The actual length of each enc_states sequence.

        Returns
        -------
        memory : No limit
            The memory variables generated in this step.
        scorer_memory : No limit
            The memory variables generated in this step.
        """
        memory = self.reset_mem(self.n_bh, device=self.device)
        scorer_memory = None
        if self.scorer is not None:
            scorer_memory = self.scorer.reset_scorer_mem(enc_states, enc_lens)
        return memory, scorer_memory

    def _update_permute_memory(
        self, memory, scorer_memory, predecessors, candidates, prev_attn_peak
    ):
        """Call permute memory for each module. It allows us to synchronize the memory with the output.

        Arguments
        ---------
        memory : No limit
            The memory variables input for this step.
            (ex. RNN hidden states).
        scorer_memory : No limit
            The memory variables input for this step.
            (ex. RNN hidden states).
        predecessors : torch.Tensor
            The index of which beam the current top-K output came from in (t-1) steps.
        candidates : torch.Tensor
            The index of the current top-K output.
        prev_attn_peak : torch.Tensor
            The previous attention peak place.

        Returns
        -------
        memory : No limit
            The memory variables generated in this step.
        scorer_memory : No limit
            The memory variables generated in this step.
        prev_attn_peak : torch.Tensor
            The previous attention peak place.
        """
        memory = self._attn_weight_permute_memory_step(memory, predecessors)

        scorer_memory = self._scorer_permute_memory_step(
            scorer_memory, predecessors, candidates
        )

        # If using_max_attn_shift, then the previous attn peak has to be permuted too.
        prev_attn_peak = self._max_attn_shift_permute_memory_step(
            prev_attn_peak, predecessors
        )

        return memory, scorer_memory, prev_attn_peak

    def _update_sequences_and_log_probs(
        self, log_probs, inp_tokens, predecessors, candidates, alived_hyps,
    ):
        """This method update sequences and log probabilities by adding the new inp_tokens.

        Arguments
        ---------
        log_probs : torch.Tensor
            The log-probabilities of the current step output.
        inp_tokens : torch.Tensor
            The input tensor of the current step.
        predecessors : torch.Tensor
            The index of which beam the current top-K output came from in (t-1) steps.
        candidates : torch.Tensor
            The index of the current top-K output.
        alived_hyps : AlivedHypotheses
            The alived hypotheses.

        Returns
        -------
        alived_hyps : AlivedHypotheses
            The alived hypotheses.
        """
        # Update alived_seq
        alived_hyps.alived_seq = torch.cat(
            [
                torch.index_select(
                    alived_hyps.alived_seq, dim=0, index=predecessors
                ),
                inp_tokens.unsqueeze(1),
            ],
            dim=-1,
        )

        # Takes the log-probabilities
        beam_log_probs = log_probs[
            torch.arange(self.batch_size).unsqueeze(1), candidates
        ].reshape(self.n_bh)

        # Update alived_log_probs
        alived_hyps.alived_log_probs = torch.cat(
            [
                torch.index_select(
                    alived_hyps.alived_log_probs, dim=0, index=predecessors
                ),
                beam_log_probs.unsqueeze(1),
            ],
            dim=-1,
        )

        return alived_hyps

    def _compute_scores_and_next_inp_tokens(self, alived_hyps, log_probs, step):
        """Compute scores and next input tokens.

        Arguments
        ---------
        alived_hyps : AlivedHypotheses
            The alived hypotheses.
        log_probs : torch.Tensor
            The log-probabilities of the current step output.
        step : int
            The current decoding step.

        Returns
        -------
        log_probs_clone : torch.Tensor
            The log-probabilities of the current step output.
        scores : torch.Tensor
            The scores of the current step output.
        candidates : torch.Tensor
            The index of the current top-K output.
        predecessors : torch.Tensor
            The index of which beam the current top-K output came from in (t-1) steps.
        inp_tokens : torch.Tensor
            The input tensor of the current step.
        alived_hyps : AlivedHypotheses
            The alived hypotheses.
        """
        scores = alived_hyps.sequence_scores.unsqueeze(1).expand(-1, self.n_out)
        scores = scores + log_probs

        # Keep the original value
        log_probs_clone = log_probs.clone().reshape(self.batch_size, -1)

        # length normalization
        if self.length_normalization:
            scores = scores / (step + 1)

        # keep topk beams
        scores, candidates = scores.view(self.batch_size, -1).topk(
            self.beam_size, dim=-1
        )

        # The input for the next step, also the output of current step.
        inp_tokens = (candidates % self.n_out).view(self.n_bh)

        scores = scores.view(self.n_bh)
        alived_hyps.sequence_scores = scores

        # recover the length normalization
        if self.length_normalization:
            alived_hyps.sequence_scores = alived_hyps.sequence_scores * (
                step + 1
            )

        # The index of which beam the current top-K output came from in (t-1) steps.
        predecessors = (
            torch.div(candidates, self.n_out, rounding_mode="floor")
            + self.beam_offset.unsqueeze(1).expand_as(candidates)
        ).view(self.n_bh)

        return (
            log_probs_clone,
            scores,
            candidates,
            predecessors,
            inp_tokens,
            alived_hyps,
        )

    def init_beam_search_data(self, enc_states, wav_len):
        """Initialize the beam search data.

        Arguments
        ---------
        enc_states : torch.Tensor
            The encoder states to be attended.
        wav_len : torch.Tensor
            The actual length of each enc_states sequence.

        Returns
        -------
        alived_hyps : AlivedHypotheses
            The alived hypotheses.
        inp_tokens : torch.Tensor
            The input tensor of the current step.
        log_probs : torch.Tensor
            The log-probabilities of the current step output.
        eos_hyps_and_log_probs_scores : list
            Generated hypotheses (the one that haved reached eos) and log probs scores.
        memory : No limit
            The memory variables generated in this step.
        scorer_memory : No limit
            The memory variables generated in this step.
        attn : torch.Tensor
            The attention weight.
        prev_attn_peak : torch.Tensor
            The previous attention peak place.
        enc_states : torch.Tensor
            The encoder states to be attended.
        enc_lens : torch.Tensor
            The actual length of each enc_states sequence.
        """
        enc_lens = torch.round(enc_states.shape[1] * wav_len).int()

        self.device = enc_states.device
        self.batch_size = enc_states.shape[0]
        self.n_bh = self.batch_size * self.beam_size

        self.n_out = self.set_n_out()

        memory, scorer_memory = self._update_reset_memory(enc_states, enc_lens)

        # Inflate the enc_states and enc_len by beam_size times
        enc_states = inflate_tensor(enc_states, times=self.beam_size, dim=0)
        enc_lens = inflate_tensor(enc_lens, times=self.beam_size, dim=0)

        # Using bos as the first input
        inp_tokens = (
            torch.zeros(self.n_bh, device=self.device)
            .fill_(self.bos_index)
            .long()
        )

        # The first index of each sentence.
        self.beam_offset = (
            torch.arange(self.batch_size, device=self.device) * self.beam_size
        )

        # initialize sequence scores variables.
        sequence_scores = torch.empty(self.n_bh, device=self.device).fill_(
            self.minus_inf
        )

        # keep only the first to make sure no redundancy.
        sequence_scores.index_fill_(0, self.beam_offset, 0.0)

        # keep the hypothesis that reaches eos and their corresponding score and log_probs.
        eos_hyps_and_log_probs_scores = [[] for _ in range(self.batch_size)]

        self.min_decode_steps = int(enc_states.shape[1] * self.min_decode_ratio)
        self.max_decode_steps = int(enc_states.shape[1] * self.max_decode_ratio)

        # the decoding steps can be based on the max number of tokens that a decoder can process
        # (e.g., 448 for Whisper).
        (
            self.min_decode_steps,
            self.max_decode_steps,
        ) = self.change_max_decoding_length(
            self.min_decode_steps, self.max_decode_steps
        )

        # Initialize the previous attention peak to zero
        # This variable will be used when using_max_attn_shift=True
        prev_attn_peak = torch.zeros(self.n_bh, device=self.device)
        attn = None

        log_probs = torch.full((self.n_bh, self.n_out), 0.0, device=self.device)

        alived_hyps = self.init_hypotheses()

        return (
            alived_hyps,
            inp_tokens,
            log_probs,
            eos_hyps_and_log_probs_scores,
            memory,
            scorer_memory,
            attn,
            prev_attn_peak,
            enc_states,
            enc_lens,
        )

    def _update_hyps_and_scores_if_eos_token(
        self, inp_tokens, alived_hyps, eos_hyps_and_log_probs_scores, scores,
    ):
        """This method will update hyps and scores if inp_tokens are eos.

        Arguments
        ---------
        inp_tokens : torch.Tensor
            The current output.
        alived_hyps : AlivedHypotheses
            alived_seq : torch.Tensor
            alived_log_probs : torch.Tensor
        eos_hyps_and_log_probs_scores : list
            Generated hypotheses (the one that haved reached eos) and log probs scores.
        scores : torch.Tensor
            Scores at the current step.

        Returns
        -------
        is_eos : torch.BoolTensor
            Each element represents whether the token is eos.
        """
        is_eos = inp_tokens.eq(self.eos_index)
        (eos_indices,) = torch.nonzero(is_eos, as_tuple=True)

        # Store the hypothesis and their scores when reaching eos.
        if eos_indices.shape[0] > 0:
            for index in eos_indices:
                # convert to int
                index = index.item()
                batch_id = torch.div(
                    index, self.beam_size, rounding_mode="floor"
                )
                if (
                    len(eos_hyps_and_log_probs_scores[batch_id])
                    == self.beam_size
                ):
                    continue
                hyp = alived_hyps.alived_seq[index, :]
                log_probs = alived_hyps.alived_log_probs[index, :]
                final_scores = scores[index]
                eos_hyps_and_log_probs_scores[batch_id].append(
                    (hyp, log_probs, final_scores)
                )

        # Block the paths that have reached eos.
        alived_hyps.sequence_scores.masked_fill_(is_eos, self.minus_inf)

    def _get_topk_prediction(self, eos_hyps_and_log_probs_scores):
        """This method sorts the scores and return corresponding hypothesis and log probs.

        Arguments
        ---------
        eos_hyps_and_log_probs_scores : list
            Generated hypotheses (the one that haved reached eos) and log probs scores.

        Returns
        -------
        topk_hyps : torch.Tensor (batch, topk, max length of token_id sequences)
            This tensor stores the topk predicted hypothesis.
        topk_lengths : torch.Tensor (batch, topk)
            This tensor contains the final scores of topk hypotheses.
        topk_scores : torch.Tensor (batch, topk)
            The length of each topk sequence in the batch.
        topk_log_probs : torch.Tensor (batch, topk, max length of token_id sequences)
            The log probabilities of each hypotheses.
        """
        top_hyps, top_log_probs, top_scores, top_lengths = [], [], [], []
        batch_size = len(eos_hyps_and_log_probs_scores)

        # Collect hypotheses
        for i in range(len(eos_hyps_and_log_probs_scores)):
            hyps, log_probs, scores = zip(*eos_hyps_and_log_probs_scores[i])
            top_hyps += hyps
            top_scores += scores
            top_log_probs += log_probs
            top_lengths += [len(hyp) for hyp in hyps]

        # Convert lists to tensors
        top_hyps = torch.nn.utils.rnn.pad_sequence(
            top_hyps, batch_first=True, padding_value=0
        )
        top_log_probs = torch.nn.utils.rnn.pad_sequence(
            top_log_probs, batch_first=True, padding_value=0
        )
        top_lengths = torch.tensor(
            top_lengths, dtype=torch.float, device=top_hyps.device
        )
        top_scores = torch.stack((top_scores), dim=0).view(batch_size, -1)

        # Use SpeechBrain style lengths
        top_lengths = (top_lengths - 1).abs() / top_hyps.size(1)

        # Get topk indices
        topk_scores, indices = top_scores.topk(self.topk, dim=-1)
        indices = (indices + self.beam_offset.unsqueeze(1)).view(
            batch_size * self.topk
        )
        # Select topk hypotheses
        topk_hyps = torch.index_select(top_hyps, dim=0, index=indices,)
        topk_hyps = topk_hyps.view(batch_size, self.topk, -1)
        topk_lengths = torch.index_select(top_lengths, dim=0, index=indices,)
        topk_lengths = topk_lengths.view(batch_size, self.topk)
        topk_log_probs = torch.index_select(
            top_log_probs, dim=0, index=indices,
        )
        topk_log_probs = topk_log_probs.view(batch_size, self.topk, -1)

        return topk_hyps, topk_lengths, topk_scores, topk_log_probs

    def search_step(
        self,
        alived_hyps,
        inp_tokens,
        log_probs,
        eos_hyps_and_log_probs_scores,
        memory,
        scorer_memory,
        attn,
        prev_attn_peak,
        enc_states,
        enc_lens,
        step,
    ):
        """A search step for the next most likely tokens.

        Arguments
        ---------
        alived_hyps : AlivedHypotheses
            The alived hypotheses.
        inp_tokens : torch.Tensor
            The input tensor of the current step.
        log_probs : torch.Tensor
            The log-probabilities of the current step output.
        eos_hyps_and_log_probs_scores : list
            Generated hypotheses (the one that haved reached eos) and log probs scores.
        memory : No limit
            The memory variables input for this step.
            (ex. RNN hidden states).
        scorer_memory : No limit
            The memory variables input for this step.
            (ex. RNN hidden states).
        attn : torch.Tensor
            The attention weight.
        prev_attn_peak : torch.Tensor
            The previous attention peak place.
        enc_states : torch.Tensor
            The encoder states to be attended.
        enc_lens : torch.Tensor
            The actual length of each enc_states sequence.
        step : int
            The current decoding step.

        Returns
        -------
        alived_hyps : AlivedHypotheses
            The alived hypotheses.
        inp_tokens : torch.Tensor
            The input tensor of the current step.
        log_probs : torch.Tensor
            The log-probabilities of the current step output.
        eos_hyps_and_log_probs_scores : list
            Generated hypotheses (the one that haved reached eos) and log probs scores.
        memory : No limit
            The memory variables generated in this step.
        scorer_memory : No limit
            The memory variables generated in this step.
        attn : torch.Tensor
            The attention weight.
        prev_attn_peak : torch.Tensor
            The previous attention peak place.
        scores : torch.Tensor
            The scores of the current step output.
        """
        (log_probs, memory, attn,) = self._attn_weight_step(
            inp_tokens, memory, enc_states, enc_lens, attn, log_probs,
        )

        (log_probs, prev_attn_peak,) = self._max_attn_shift_step(
            attn, prev_attn_peak, log_probs,
        )

        log_probs = self._set_eos_minus_inf_step(
            log_probs, step, self.min_decode_steps,
        )

        (log_probs, scorer_memory,) = self._scorer_step(
            inp_tokens, scorer_memory, attn, log_probs,
        )
<<<<<<< HEAD

        log_probs = self._eos_threshold_step(log_probs)

        (
            log_probs_clone,
            scores,
            candidates,
            predecessors,
            inp_tokens,
            alived_hyps,
        ) = self._compute_scores_and_next_inp_tokens(
            alived_hyps, log_probs, step,
        )

        memory, scorer_memory, prev_attn_peak = self._update_permute_memory(
            memory, scorer_memory, predecessors, candidates, prev_attn_peak
        )

        alived_hyps = self._update_sequences_and_log_probs(
            log_probs_clone, inp_tokens, predecessors, candidates, alived_hyps,
        )

=======

        log_probs = self._eos_threshold_step(log_probs)

        (
            log_probs_clone,
            scores,
            candidates,
            predecessors,
            inp_tokens,
            alived_hyps,
        ) = self._compute_scores_and_next_inp_tokens(
            alived_hyps, log_probs, step,
        )

        memory, scorer_memory, prev_attn_peak = self._update_permute_memory(
            memory, scorer_memory, predecessors, candidates, prev_attn_peak
        )

        alived_hyps = self._update_sequences_and_log_probs(
            log_probs_clone, inp_tokens, predecessors, candidates, alived_hyps,
        )

>>>>>>> 80baa084
        self._update_hyps_and_scores_if_eos_token(
            inp_tokens, alived_hyps, eos_hyps_and_log_probs_scores, scores,
        )

        return (
            alived_hyps,
            inp_tokens,
            log_probs,
            eos_hyps_and_log_probs_scores,
            memory,
            scorer_memory,
            attn,
            prev_attn_peak,
            scores,
        )

    def _fill_alived_hyps_with_eos_token(
        self, alived_hyps, eos_hyps_and_log_probs_scores, scores,
    ):
        """Fill the alived_hyps that have not reached eos with eos.

        Arguments
        ---------
        alived_hyps : AlivedHypotheses
            The alived hypotheses.
        eos_hyps_and_log_probs_scores : list
            Generated hypotheses (the one that haved reached eos) and log probs scores.
        scores : torch.Tensor
            The scores of the current step output.

        Returns
        -------
        eos_hyps_and_log_probs_scores : list
            Generated hypotheses (the one that haved reached eos) and log probs scores.
        """
        if not self._check_full_beams(eos_hyps_and_log_probs_scores):
            # Using all eos to fill-up the hyps.
            inp_tokens = (
                torch.zeros(self.n_bh, device=self.device)
                .fill_(self.eos_index)
                .long()
            )
            self._update_hyps_and_scores_if_eos_token(
                inp_tokens, alived_hyps, eos_hyps_and_log_probs_scores, scores,
            )

        return eos_hyps_and_log_probs_scores

    def forward(self, enc_states, wav_len):  # noqa: C901
        """Applies beamsearch and returns the predicted tokens.

        Arguments
        ---------
        enc_states : torch.Tensor
            The encoder states to be attended.
        wav_len : torch.Tensor
            The actual length of each enc_states sequence.

        Returns
        -------
        hyps : list
            The predicted tokens.
        best_lens : torch.Tensor
            The length of each predicted tokens.
        best_scores : torch.Tensor
            The scores of each predicted tokens.
        best_log_probs : torch.Tensor
            The log probabilities of each predicted tokens.
        """
        (
            alived_hyps,
            inp_tokens,
            log_probs,
            eos_hyps_and_log_probs_scores,
            memory,
            scorer_memory,
            attn,
            prev_attn_peak,
            enc_states,
            enc_lens,
        ) = self.init_beam_search_data(enc_states, wav_len)

        for step in range(self.max_decode_steps):
            # terminate condition
            if self._check_full_beams(eos_hyps_and_log_probs_scores):
                break

            (
                alived_hyps,
                inp_tokens,
                log_probs,
                eos_hyps_and_log_probs_scores,
                memory,
                scorer_memory,
                attn,
                prev_attn_peak,
                scores,
            ) = self.search_step(
                alived_hyps,
                inp_tokens,
                log_probs,
                eos_hyps_and_log_probs_scores,
                memory,
                scorer_memory,
                attn,
                prev_attn_peak,
                enc_states,
                enc_lens,
                step,
            )

        finals_hyps_and_log_probs_scores = self._fill_alived_hyps_with_eos_token(
            alived_hyps, eos_hyps_and_log_probs_scores, scores,
        )

        (
            topk_hyps,
            topk_lengths,
            topk_scores,
            topk_log_probs,
        ) = self._get_topk_prediction(finals_hyps_and_log_probs_scores)

        if self.return_topk:
            return topk_hyps, topk_lengths, topk_scores, topk_log_probs
        else:
            # select the best hyps
            best_hyps = topk_hyps[:, 0, :]
            best_lens = topk_lengths[:, 0]
            best_scores = topk_scores[:, 0]
            best_log_probs = topk_log_probs[:, 0, :]

            # Convert best hypothesis to list
            hyps = undo_padding(best_hyps, best_lens)

            return hyps, best_lens, best_scores, best_log_probs

    def permute_mem(self, memory, index):
        """This method permutes the seq2seq model memory
        to synchronize the memory index with the current output.

        Arguments
        ---------
        memory : No limit
            The memory variable to be permuted.
        index : torch.Tensor
            The index of the previous path.

        Return
        ------
        The variable of the memory being permuted.

        """
        raise NotImplementedError


class S2SRNNBeamSearcher(S2SBeamSearcher):
    """
    This class implements the beam search decoding
    for AttentionalRNNDecoder (speechbrain/nnet/RNN.py).
    See also S2SBaseSearcher(), S2SBeamSearcher().

    Arguments
    ---------
    embedding : torch.nn.Module
        An embedding layer.
    decoder : torch.nn.Module
        Attentional RNN decoder.
    linear : torch.nn.Module
        A linear output layer.
    temperature : float
        Temperature factor applied to softmax. It changes the probability
        distribution, being softer when T>1 and sharper with T<1.
    **kwargs
        see S2SBeamSearcher, arguments are directly passed.

    Example
    -------
    >>> import speechbrain as sb
    >>> vocab_size = 5
    >>> emb = torch.nn.Embedding(vocab_size, 3)
    >>> dec = sb.nnet.RNN.AttentionalRNNDecoder(
    ...     "gru", "content", 3, 3, 1, enc_dim=7, input_size=3
    ... )
    >>> lin = sb.nnet.linear.Linear(n_neurons=vocab_size, input_size=3)
    >>> coverage_scorer = sb.decoders.scorer.CoverageScorer(vocab_size)
    >>> scorer = sb.decoders.scorer.ScorerBuilder(
    ...     full_scorers = [coverage_scorer],
    ...     partial_scorers = [],
    ...     weights= dict(coverage=1.5)
    ... )
    >>> searcher = S2SRNNBeamSearcher(
    ...     embedding=emb,
    ...     decoder=dec,
    ...     linear=lin,
    ...     bos_index=4,
    ...     eos_index=4,
    ...     min_decode_ratio=0,
    ...     max_decode_ratio=1,
    ...     beam_size=2,
    ...     scorer=scorer,
    ... )
    >>> batch_size = 2
    >>> enc = torch.rand([batch_size, 6, 7])
    >>> wav_len = torch.ones([batch_size])
    >>> hyps, _, _, _ = searcher(enc, wav_len)
    """

    def __init__(
        self, embedding, decoder, linear, temperature=1.0, **kwargs,
    ):
        super(S2SRNNBeamSearcher, self).__init__(**kwargs)
        self.emb = embedding
        self.dec = decoder
        self.fc = linear
        self.softmax = torch.nn.LogSoftmax(dim=-1)
        self.temperature = temperature

    def reset_mem(self, batch_size, device):
        """Needed to reset the memory during beamsearch."""
        hs = None
        self.dec.attn.reset()
        c = torch.zeros(batch_size, self.dec.attn_dim, device=device)
        return hs, c

    def forward_step(self, inp_tokens, memory, enc_states, enc_lens):
        """Performs a step in the implemented beamsearcher."""
        with torch.no_grad():
            hs, c = memory
            e = self.emb(inp_tokens)
            dec_out, hs, c, w = self.dec.forward_step(
                e, hs, c, enc_states, enc_lens
            )
            log_probs = self.softmax(self.fc(dec_out) / self.temperature)
            # average attn weight of heads when attn_type is multiheadlocation
            if self.dec.attn_type == "multiheadlocation":
                w = torch.mean(w, dim=1)
        return log_probs, (hs, c), w

    def permute_mem(self, memory, index):
        """Memory permutation during beamsearch."""
        hs, c = memory

        # shape of hs: [num_layers, batch_size, n_neurons]
        if isinstance(hs, tuple):
            hs_0 = torch.index_select(hs[0], dim=1, index=index)
            hs_1 = torch.index_select(hs[1], dim=1, index=index)
            hs = (hs_0, hs_1)
        else:
            hs = torch.index_select(hs, dim=1, index=index)

        c = torch.index_select(c, dim=0, index=index)
        if self.dec.attn_type == "location":
            self.dec.attn.prev_attn = torch.index_select(
                self.dec.attn.prev_attn, dim=0, index=index
            )
        return (hs, c)


class S2STransformerBeamSearcher(S2SBeamSearcher):
    """This class implements the beam search decoding
    for Transformer.
    See also S2SBaseSearcher(), S2SBeamSearcher().
    Arguments
    ---------
    modules : list with the followings one:
        model : torch.nn.Module
            A Transformer model.
        seq_lin : torch.nn.Module
            A linear output layer.
    linear : torch.nn.Module
        A linear output layer.
    **kwargs
        Arguments to pass to S2SBeamSearcher
    Example
    -------
    >>> from speechbrain.nnet.linear import Linear
    >>> from speechbrain.lobes.models.transformer.TransformerASR import TransformerASR
    >>> from speechbrain.decoders import S2STransformerBeamSearcher
    >>> batch_size=8
    >>> n_channels=6
    >>> input_size=40
    >>> d_model=128
    >>> tgt_vocab=140
    >>> src = torch.rand([batch_size, n_channels, input_size])
    >>> tgt = torch.randint(0, tgt_vocab, [batch_size, n_channels])
    >>> net = TransformerASR(
    ...    tgt_vocab, input_size, d_model, 8, 1, 1, 1024, activation=torch.nn.GELU
    ... )
    >>> ctc_lin = Linear(input_shape=(1, 40, d_model), n_neurons=tgt_vocab)
    >>> lin = Linear(input_shape=(1, 40, d_model), n_neurons=tgt_vocab)
    >>> searcher = S2STransformerBeamSearcher(
    ...     modules=[net, lin],
    ...     bos_index=1,
    ...     eos_index=2,
    ...     min_decode_ratio=0.0,
    ...     max_decode_ratio=1.0,
    ...     using_eos_threshold=False,
    ...     beam_size=7,
    ...     temperature=1.15,
    ... )
    >>> enc, dec = net.forward(src, tgt)
    >>> hyps, _, _, _  = searcher(enc, torch.ones(batch_size))
    """

    def __init__(
        self, modules, temperature=1.0, **kwargs,
    ):
        super(S2STransformerBeamSearcher, self).__init__(**kwargs)

        self.model = modules[0]
        self.fc = modules[1]
        self.softmax = torch.nn.LogSoftmax(dim=-1)

        self.temperature = temperature

    def reset_mem(self, batch_size, device):
        """Needed to reset the memory during beamsearch."""
        return None

    def permute_mem(self, memory, index):
        """Memory permutation during beamsearch."""
        memory = torch.index_select(memory, dim=0, index=index)
        return memory

    def forward_step(self, inp_tokens, memory, enc_states, enc_lens):
        """Performs a step in the implemented beamsearcher."""
        memory = _update_mem(inp_tokens, memory)
<<<<<<< HEAD
        pred, attn = self.model.decode(memory, enc_states)
=======
        pred, attn = self.model.decode(memory, enc_states, enc_lens)
>>>>>>> 80baa084
        prob_dist = self.softmax(self.fc(pred) / self.temperature)
        return prob_dist[:, -1, :], memory, attn


class S2SWhisperGreedySearch(S2SGreedySearcher):
    """
    This class implements the greedy decoding
    for Whisper neural nets made by OpenAI in
    https://cdn.openai.com/papers/whisper.pdf.
    Arguments
    ---------
    model : HuggingFaceWhisper
        The Whisper model.
    language_token : int
        The language token to be used for the decoder input.
    bos_token : int
        The beginning of sentence token to be used for the decoder input.
    task_token : int
        The task token to be used for the decoder input.
    timestamp_token : int
        The timestamp token to be used for the decoder input.
    max_length : int
        The maximum decoding steps to perform.
        The Whisper model has a maximum length of 448.
    **kwargs
        see S2SBaseSearcher, arguments are directly passed.
    """

    def __init__(
        self,
        model,
        language_token=50259,
        bos_token=50258,
        task_token=50359,
        timestamp_token=50363,
        max_length=448,
        **kwargs,
    ):
        super().__init__(**kwargs)
        self.model = model
        self.softmax = torch.nn.LogSoftmax(dim=-1)
        self.decoder_input_tokens = None
        self.language_token = language_token  # default language is english
        self.bos_token = bos_token  # always this value
        self.task_token = task_token  # default task is transcribe
        self.timestamp_token = timestamp_token  # default is notimestamp
        self.max_length = max_length - 3  # 3 tokens are added to the input

    def set_language_token(self, language_token):
        """set the language token to be used for the decoder input."""
        self.language_token = language_token

    def set_bos_token(self, bos_token):
        """set the bos token to be used for the decoder input."""
        self.bos_token = bos_token

    def set_task_token(self, task_token):
        """set the task token to be used for the decoder input."""
        self.task_token = task_token

    def set_timestamp_token(self, timestamp_token):
        """set the timestamp token to be used for the decoder input."""
        self.timestamp_token = timestamp_token
        # need to reset bos_index too as timestamp_token is the first
        # inp_token and need to be the first so that the first input gave
        # to the model is [bos, language, task, timestamp] (order matters).
        self.bos_index = self.timestamp_token

    def set_decoder_input_tokens(self, decoder_input_tokens):
        """decoder_input_tokens are the tokens used as input to the decoder.
        They are directly taken from the tokenizer.prefix_tokens attribute.
        decoder_input_tokens = [bos_token, language_token, task_token, timestamp_token]
        """
        self.set_bos_token(decoder_input_tokens[0])
        self.set_language_token(decoder_input_tokens[1])
        self.set_task_token(decoder_input_tokens[2])
        self.set_timestamp_token(decoder_input_tokens[3])

        # bos will be timestamp in our case.
        self.decoder_input_tokens = [
            self.bos_token,
            self.language_token,
            self.task_token,
        ]

    def reset_mem(self, batch_size, device):
        """This method set the first tokens to be decoder_input_tokens during search."""
        return torch.tensor([self.decoder_input_tokens] * batch_size).to(device)

    def permute_mem(self, memory, index):
        """Memory permutation during beamsearch."""
        memory = torch.index_select(memory, dim=0, index=index)
        return memory

    def forward_step(self, inp_tokens, memory, enc_states, enc_lens):
        """Performs a step in the implemented beamsearcher."""
        memory = _update_mem(inp_tokens, memory)
<<<<<<< HEAD
=======
        pred, attn = self.model.decode(memory, enc_states, enc_lens)
        prob_dist = self.softmax(self.fc(pred) / self.temperature)
        return prob_dist[:, -1, :], memory, attn
>>>>>>> 80baa084

        # WARNING: the max_decode_ratio need to be under 448 because
        #  of positinal encoding
        dec_out, attn = self.model.forward_decoder(enc_states, memory)
        log_probs = self.softmax(dec_out[:, -1])

        return log_probs, memory, attn

    def change_max_decoding_length(self, min_decode_steps, max_decode_steps):
        """set the minimum/maximum length the decoder can take."""
        return (
            int(self.min_decode_ratio * self.max_length),
            int(self.max_decode_ratio * self.max_length),
        )


class S2STransformerGreedySearch(S2SGreedySearcher):
    """This class implements the greedy decoding
    for Transformer.

    Arguments
    ---------
    modules : list with the followings one:
        model : torch.nn.Module
            A TransformerASR model.
        seq_lin : torch.nn.Module
            A linear output layer for the seq2seq model.
    temperature : float
        Temperature to use during decoding.
    **kwargs
        Arguments to pass to S2SGreedySearcher
    """

    def __init__(
        self, modules, temperature=1.0, **kwargs,
    ):
        super(S2SGreedySearcher, self).__init__(**kwargs)

        self.model = modules[0]
        self.fc = modules[1]
        self.softmax = torch.nn.LogSoftmax(dim=-1)

        self.temperature = temperature

    def reset_mem(self, batch_size, device):
        """Needed to reset the memory during greedy search."""
        return None

    def forward_step(self, inp_tokens, memory, enc_states, enc_lens):
        """Performs a step in the implemented greedy searcher."""
        memory = _update_mem(inp_tokens, memory)
        pred, attn = self.model.decode(memory, enc_states, enc_lens)
        prob_dist = self.softmax(self.fc(pred) / self.temperature)
        return prob_dist[:, -1, :], memory, attn


class S2SWhisperBeamSearch(S2SBeamSearcher):
    """This class implements the beam search decoding
    for Whisper neural nets made by OpenAI in
    https://cdn.openai.com/papers/whisper.pdf.
    Arguments
    ---------
    module : list with the followings one:
        model : torch.nn.Module
            A whisper model. It should have a decode() method.
        ctc_lin : torch.nn.Module (optional)
            A linear output layer for CTC.
    language_token : int
        The token to use for language.
    bos_token : int
        The token to use for beginning of sentence.
    task_token : int
        The token to use for task.
    timestamp_token : int
        The token to use for timestamp.
    max_length : int
        The maximum decoding steps to perform.
        The Whisper model has a maximum length of 448.
    **kwargs
        Arguments to pass to S2SBeamSearcher
    """

    def __init__(
        self,
        module,
        temperature=1.0,
        language_token=50259,
        bos_token=50258,
        task_token=50359,
        timestamp_token=50363,
        max_length=448,
        **kwargs,
    ):
        super(S2SWhisperBeamSearch, self).__init__(**kwargs)

        self.model = module[0]

        self.softmax = torch.nn.LogSoftmax(dim=-1)

        self.temperature = temperature

        self.decoder_input_tokens = None
        self.language_token = language_token  # default language is english
        self.bos_token = bos_token  # always this value
        self.task_token = task_token  # default task is transcribe
        self.timestamp_token = timestamp_token  # default is notimestamp

        self.max_length = max_length - 3  # -3 for [bos, language, task]

    def set_language_token(self, language_token):
        """set the language token to use for the decoder input."""
        self.language_token = language_token

    def set_bos_token(self, bos_token):
        """set the bos token to use for the decoder input."""
        self.bos_token = bos_token

    def set_task_token(self, task_token):
        """set the task token to use for the decoder input."""
        self.task_token = task_token

    def set_timestamp_token(self, timestamp_token):
        """set the timestamp token to use for the decoder input."""
        self.timestamp_token = timestamp_token
        # need to reset bos_index too as timestamp_token is the first
        # inp_token and need to be the first so that the first input gave
        # to the model is [bos, language, task, timestamp] (order matters).
        self.bos_index = self.timestamp_token

    def change_max_decoding_length(self, min_decode_steps, max_decode_steps):
        """set the minimum/maximum length the decoder can take."""
        return (
            int(self.min_decode_ratio * self.max_length),
            int(self.max_decode_ratio * self.max_length),
        )

    def set_decoder_input_tokens(self, decoder_input_tokens):
        """decoder_input_tokens are the tokens used as input to the decoder.
        They are directly taken from the tokenizer.prefix_tokens attribute.
        decoder_input_tokens = [bos_token, language_token, task_token, timestamp_token]
        """
        self.set_bos_token(decoder_input_tokens[0])
        self.set_language_token(decoder_input_tokens[1])
        self.set_task_token(decoder_input_tokens[2])
        self.set_timestamp_token(decoder_input_tokens[3])

        # bos will be timestamp in our case.
        self.decoder_input_tokens = [
            self.bos_token,
            self.language_token,
            self.task_token,
        ]

    def reset_mem(self, batch_size, device):
        """This method set the first tokens to be decoder_input_tokens during search."""
        return torch.tensor([self.decoder_input_tokens] * batch_size).to(device)

    def permute_mem(self, memory, index):
        """Permutes the memory."""
        memory = torch.index_select(memory, dim=0, index=index)
        return memory

    def set_n_out(self):
        """set the number of output tokens."""
        return self.model.model.decoder.embed_tokens.weight.shape[0]

    def forward_step(self, inp_tokens, memory, enc_states, enc_lens):
        """Performs a step in the implemented beamsearcher."""
        memory = _update_mem(inp_tokens, memory)
        dec_out, attn, = self.model.forward_decoder(enc_states, memory)
        log_probs = self.softmax(dec_out[:, -1] / self.temperature)
        return log_probs, memory, attn<|MERGE_RESOLUTION|>--- conflicted
+++ resolved
@@ -640,7 +640,6 @@
             cond = self._check_eos_threshold(log_probs)
             log_probs[:, self.eos_index] = mask_by_condition(
                 log_probs[:, self.eos_index], cond, fill_value=self.minus_inf,
-<<<<<<< HEAD
             )
         return log_probs
 
@@ -689,56 +688,6 @@
             scorer_memory = self.scorer.permute_scorer_mem(
                 scorer_memory, index=predecessors, candidates=candidates
             )
-=======
-            )
-        return log_probs
-
-    def _attn_weight_permute_memory_step(self, memory, predecessors):
-        """This method permute the memory if attn_weight is superior to 0.
-
-        Arguments
-        ---------
-        memory : No limit
-            The memory variables input for this step.
-            (ex. RNN hidden states).
-        predecessors : torch.Tensor
-            The index of which beam the current top-K output came from in (t-1) steps.
-
-        Returns
-        -------
-        memory : No limit
-            The memory variables generated in this step.
-            (ex. RNN hidden states).
-        """
-        if self.attn_weight > 0:
-            memory = self.permute_mem(memory, index=predecessors)
-        return memory
-
-    def _scorer_permute_memory_step(
-        self, scorer_memory, predecessors, candidates
-    ):
-        """This method permute the scorer_memory if scorer is not None.
-
-        Arguments
-        ---------
-        scorer_memory : No limit
-            The memory variables input for this step.
-            (ex. RNN hidden states).
-        predecessors : torch.Tensor
-            The index of which beam the current top-K output came from in (t-1) steps.
-        candidates : torch.Tensor
-            The index of the current top-K output.
-
-        Returns
-        -------
-        scorer_memory : No limit
-            The memory variables generated in this step.
-        """
-        if self.scorer is not None:
-            scorer_memory = self.scorer.permute_scorer_mem(
-                scorer_memory, index=predecessors, candidates=candidates
-            )
->>>>>>> 80baa084
         return scorer_memory
 
     def _max_attn_shift_permute_memory_step(self, prev_attn_peak, predecessors):
@@ -1241,7 +1190,6 @@
         (log_probs, scorer_memory,) = self._scorer_step(
             inp_tokens, scorer_memory, attn, log_probs,
         )
-<<<<<<< HEAD
 
         log_probs = self._eos_threshold_step(log_probs)
 
@@ -1264,30 +1212,6 @@
             log_probs_clone, inp_tokens, predecessors, candidates, alived_hyps,
         )
 
-=======
-
-        log_probs = self._eos_threshold_step(log_probs)
-
-        (
-            log_probs_clone,
-            scores,
-            candidates,
-            predecessors,
-            inp_tokens,
-            alived_hyps,
-        ) = self._compute_scores_and_next_inp_tokens(
-            alived_hyps, log_probs, step,
-        )
-
-        memory, scorer_memory, prev_attn_peak = self._update_permute_memory(
-            memory, scorer_memory, predecessors, candidates, prev_attn_peak
-        )
-
-        alived_hyps = self._update_sequences_and_log_probs(
-            log_probs_clone, inp_tokens, predecessors, candidates, alived_hyps,
-        )
-
->>>>>>> 80baa084
         self._update_hyps_and_scores_if_eos_token(
             inp_tokens, alived_hyps, eos_hyps_and_log_probs_scores, scores,
         )
@@ -1615,11 +1539,7 @@
     def forward_step(self, inp_tokens, memory, enc_states, enc_lens):
         """Performs a step in the implemented beamsearcher."""
         memory = _update_mem(inp_tokens, memory)
-<<<<<<< HEAD
-        pred, attn = self.model.decode(memory, enc_states)
-=======
         pred, attn = self.model.decode(memory, enc_states, enc_lens)
->>>>>>> 80baa084
         prob_dist = self.softmax(self.fc(pred) / self.temperature)
         return prob_dist[:, -1, :], memory, attn
 
@@ -1717,12 +1637,9 @@
     def forward_step(self, inp_tokens, memory, enc_states, enc_lens):
         """Performs a step in the implemented beamsearcher."""
         memory = _update_mem(inp_tokens, memory)
-<<<<<<< HEAD
-=======
         pred, attn = self.model.decode(memory, enc_states, enc_lens)
         prob_dist = self.softmax(self.fc(pred) / self.temperature)
         return prob_dist[:, -1, :], memory, attn
->>>>>>> 80baa084
 
         # WARNING: the max_decode_ratio need to be under 448 because
         #  of positinal encoding
