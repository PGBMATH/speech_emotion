"""This file implements the necessary classes and functions to implement Listen-to-Interpret (L2I) interpretation method from https://arxiv.org/abs/2202.11479v2

 Authors
 * Cem Subakan 2022
 * Francesco Paissan 2022
"""

import torch.nn as nn
import torch.nn.functional as F
import torch

from speechbrain.lobes.models.PIQ import ResBlockAudio


class Psi(nn.Module):
    """Convolutional Layers to estimate NMF Activations from Classifier Representations

    Arguments
    ---------
    n_comp : int
        Number of NMF components (or equivalently number of neurons at the output per timestep)
    T : int
        The targeted length along the time dimension
    in_emb_dims : List with int elements
        A list with length 3 that contains the dimensionality of the input dimensions
        The list needs to match the number of channels in the input classifier representations
        The last entry should be the smallest entry

    Example
    -------
    >>> inp = [torch.ones(2, 150, 6, 2), torch.ones(2, 100, 6, 2), torch.ones(2, 50, 12, 5)]
    >>> psi = Psi(n_comp=100, T=120, in_emb_dims=[150, 100, 50])
    >>> h = psi(inp)
    >>> print(h.shape)
    torch.Size([2, 100, 120])
    """

    def __init__(self, n_comp=100, T=431, in_emb_dims=[2048, 1024, 512]):
        super().__init__()
        self.in_emb_dims = in_emb_dims
        self.upsamp = nn.UpsamplingBilinear2d(scale_factor=(2, 2))
        self.upsamp_time = nn.UpsamplingBilinear2d(size=(T, 1))
        out_c = min(in_emb_dims)

        self.c1 = nn.Conv2d(
            in_emb_dims[0], out_c, kernel_size=3, padding="same"
        )
        self.c2 = nn.Conv2d(
            in_emb_dims[1], out_c, kernel_size=3, padding="same"
        )

        self.out_conv = nn.Conv2d(out_c, n_comp, kernel_size=3, padding="same")

        self.conv = nn.Sequential(
            nn.Conv2d(out_c * 3, out_c, kernel_size=3, padding="same"),
            nn.BatchNorm2d(out_c),
            nn.ReLU(),
        )

        self.act = nn.ReLU()

    def forward(self, inp):
        """This forward function returns the NMF time activations given classifier activations

        Arguments
        ---------
<<<<<<< HEAD
        inp: list
            A length 3 list of classifier input representions.

        Returns
        -------
        NMF time activations
=======
            inp: A length 3 list of classifier input representations.
>>>>>>> 1c3f8a26
        """
        error = "in PSI doesn't match. The embedding dimensions need to be consistent with the list self.in_emb_dims"
        for i, in_emb_dim in enumerate(self.in_emb_dims):
            # sanity check on shapes
            assert inp[i].shape[1] == self.in_emb_dims[i], (
                "Nr. of channels " + error
            )

        assert inp[0].shape[2] == inp[1].shape[2], "Spatial dimension " + error
        assert inp[0].shape[3] == inp[1].shape[3], "Spatial dimension " + error
        assert 2 * inp[0].shape[3] == (inp[2].shape[3] - 1), (
            "Spatial dimension "
            + error
            + f" 1st (idx 0) element has shape {inp[0].shape[3]} second element (idx 1) has shape {inp[2].shape[3]}"
        )

        x1, x2, x3 = inp

        # upsample inp[0] and inp[1] time and frequency axis once
        x1 = self.upsamp(x1)
        x2 = self.upsamp(x2)

        # compress feature number to the min among given hidden representations
        x1 = self.act(self.c1(x1))
        x2 = self.act(self.c2(x2))

        # for compatibility with cnn14 fixed frequency dimension
        x1 = F.pad(x1, (0, 1, 0, 0))
        x2 = F.pad(x2, (0, 1, 0, 0))
        x = torch.cat((x1, x2, x3), axis=1)

        # upsample time axis and collapse freq
        x = self.upsamp_time(x)

        # mix contribution for the three hidden layers -- work on this when fixing training
        x = self.conv(x)
        x = self.act(self.out_conv(x)).squeeze(3)
        return x


class NMFDecoderAudio(nn.Module):
    """This class implements an NMF decoder

    Arguments
    ---------
    n_comp : int
        Number of NMF components
    n_freq : int
        The number of frequency bins in the NMF dictionary
    device : str
        The device to run the model

    Example
    -------
    >>> NMF_dec = NMFDecoderAudio(20, 210, device='cpu')
    >>> H = torch.rand(1, 20, 150)
    >>> Xhat = NMF_dec.forward(H)
    >>> print(Xhat.shape)
    torch.Size([1, 210, 150])
    """

    def __init__(self, n_comp=100, n_freq=513, device="cuda"):
        super().__init__()

        self.W = nn.Parameter(
            0.1 * torch.rand(n_freq, n_comp), requires_grad=True
        )
        self.activ = nn.ReLU()

    def forward(self, H):
        """The forward pass for NMF given the activations H

        Arguments
        ---------
        H : torch.Tensor
            The activations Tensor with shape B x n_comp x T
            where B = Batchsize
                  n_comp = number of NMF components
                  T = number of timepoints

        Returns
        -------
        output : torch.Tensor
            The NMF outputs
        """
        # Assume input of shape n_batch x n_comp x T

        H = self.activ(H)
        temp = self.activ(self.W).unsqueeze(0)
        output = torch.einsum("bij, bjk -> bik", temp, H)

        return output

    def return_W(self):
        """This function returns the NMF dictionary"""
        W = self.W
        return self.activ(W)


def weights_init(m):
    """
    Applies Xavier initialization to network weights.

    Arguments
    ---------
    m : nn.Module
        Module to initialize.
    """
    classname = m.__class__.__name__
    if classname.find("Conv") != -1:
        try:
            nn.init.xavier_uniform_(m.weight.data)
            m.bias.data.fill_(0)
        except AttributeError:
            print("Skipping initialization of ", classname)


class PsiOptimized(nn.Module):
    """Convolutional Layers to estimate NMF Activations from Classifier Representations, optimized for log-spectra.

    Arguments
    ---------
    dim : int
        Dimension of the hidden representations (input to the classifier).
    K : int
        Number of NMF components (or equivalently number of neurons at the output per timestep)
    numclasses : int
        Number of possible classes.
    use_adapter : bool
        `True` if you wish to learn an adapter for the latent representations.
    adapter_reduce_dim: bool
        `True` if the adapter should compress the latent representations.

    Example
    -------
    >>> inp = torch.randn(1, 256, 26, 32)
    >>> psi = PsiOptimized(dim=256, K=100, use_adapter=False, adapter_reduce_dim=False)
    >>> h, inp_ad= psi(inp)
    >>> print(h.shape, inp_ad.shape)
    torch.Size([1, 1, 417, 100]) torch.Size([1, 256, 26, 32])
    """

    def __init__(
        self,
        dim=128,
        K=100,
        numclasses=50,
        use_adapter=False,
        adapter_reduce_dim=True,
    ):
        super().__init__()

        self.use_adapter = use_adapter
        self.adapter_reduce_dim = adapter_reduce_dim
        if use_adapter:
            self.adapter = ResBlockAudio(dim)

            if adapter_reduce_dim:
                self.down = nn.Conv2d(dim, dim, 4, (2, 2), 1)
                self.up = nn.ConvTranspose2d(dim, dim, 4, (2, 2), 1)

        self.decoder = nn.Sequential(
            nn.ConvTranspose2d(dim, dim, 3, (2, 2), 1),
            nn.ReLU(True),
            nn.BatchNorm2d(dim),
            nn.ConvTranspose2d(dim, dim, 4, (2, 2), 1),
            nn.ReLU(),
            nn.BatchNorm2d(dim),
            nn.ConvTranspose2d(dim, dim, 4, (2, 2), 1),
            nn.ReLU(),
            nn.BatchNorm2d(dim),
            nn.ConvTranspose2d(dim, dim, 4, (2, 2), 1),
            nn.ReLU(),
            nn.BatchNorm2d(dim),
            nn.ConvTranspose2d(dim, 1, 12, 1, 1),
            nn.ReLU(),
            nn.Linear(513, K),
            nn.ReLU(),
        )
        self.apply(weights_init)

    def forward(self, hs):
        """
        Computes forward step.

        Arguments
        ---------
        hs : torch.Tensor
            Latent representations (input to the classifier). Expected shape `torch.Size([B, C, H, W])`.

        Returns
        -------
        NMF activations and adapted representations. Shape `torch.Size([B, 1, T, 100])`. : torch.Tensor
        """
        if self.use_adapter:
            hcat = self.adapter(hs)
        else:
            hcat = hs

        if self.adapter_reduce_dim:
            hcat = self.down(hcat)
            z_q_x_st = self.up(hcat)
            out = self.decoder(z_q_x_st)
        else:
            out = self.decoder(hcat)

        return out, hcat


class Theta(nn.Module):
    """This class implements a linear classifier on top of NMF activations

    Arguments
    ---------
    n_comp : int
        Number of NMF components
    T : int
        Number of Timepoints in the NMF activations
    num_classes : int
        Number of classes that the classifier works with

    Example
    -------
    >>> theta = Theta(30, 120, 50)
    >>> H = torch.rand(1, 30, 120)
    >>> c_hat = theta.forward(H)
    >>> print(c_hat.shape)
    torch.Size([1, 50])
    """

    def __init__(self, n_comp=100, T=431, num_classes=50):
        super().__init__()

        # This linear layer collapses the time axis using "attention" based pooling
        self.hard_att = nn.Linear(T, 1, bias=False)

        # The Linear layer for classification
        self.classifier = nn.Sequential(
            nn.Linear(n_comp, num_classes, bias=False), nn.Softmax(dim=1)
        )

    def forward(self, H):
        """We first collapse the time axis, and then pass through the linear layer

        Arguments
        ---------
        H : torch.Tensor
            The activations Tensor with shape B x n_comp x T
            where B = Batchsize
                  n_comp = number of NMF components
                  T = number of timepoints

        Returns
        -------
        theta_out : torch.Tensor
            Classifier output
        """
        theta_out = self.hard_att(H).squeeze(2)
        theta_out = self.classifier(theta_out)
        return theta_out


class NMFEncoder(nn.Module):
    """This class implements an NMF encoder with a convolutional network

    Arguments
    ---------
    n_freq : int
        The number of frequency bins in the NMF dictionary
    n_comp : int
        Number of NMF components

    Example
    -------
    >>> nmfencoder = NMFEncoder(513, 100)
    >>> X = torch.rand(1, 513, 240)
    >>> Hhat = nmfencoder(X)
    >>> print(Hhat.shape)
    torch.Size([1, 100, 240])
    """

    def __init__(self, n_freq, n_comp):
        super().__init__()
        self.convenc = nn.Sequential(
            nn.Conv1d(n_freq, 256, kernel_size=8, padding="same"),
            nn.ReLU(),
            nn.Conv1d(256, 128, kernel_size=8, padding="same"),
            nn.ReLU(),
            nn.Conv1d(128, n_comp, kernel_size=8, padding="same"),
            nn.ReLU(),
        )

    def forward(self, X):
        """
        Arguments
        ---------
        X : torch.Tensor
            The input spectrogram Tensor with shape B x n_freq x T
            where B = Batchsize
                  n_freq = nfft for the input spectrogram
                  T = number of timepoints

        Returns
        -------
        NMF encoded outputs.
        """
        return self.convenc(X)<|MERGE_RESOLUTION|>--- conflicted
+++ resolved
@@ -64,16 +64,12 @@
 
         Arguments
         ---------
-<<<<<<< HEAD
         inp: list
-            A length 3 list of classifier input representions.
+            A length 3 list of classifier input representations.
 
         Returns
         -------
         NMF time activations
-=======
-            inp: A length 3 list of classifier input representations.
->>>>>>> 1c3f8a26
         """
         error = "in PSI doesn't match. The embedding dimensions need to be consistent with the list self.in_emb_dims"
         for i, in_emb_dim in enumerate(self.in_emb_dims):
