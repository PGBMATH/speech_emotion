--- conflicted
+++ resolved
@@ -229,22 +229,12 @@
     ):
         """Initialize the CTCSegmentation module."""
         # Prepare ASR model
-<<<<<<< HEAD
-        if not (
-            hasattr(asr_model, "mods")
-            and hasattr(asr_model.mods, "decoder")
-            and hasattr(asr_model.mods.decoder, "ctc_weight")
-        ):
-            raise AttributeError(
-                "The given asr_model has no CTC decoder in asr_model.mods.decoder!"
-=======
         if (
             isinstance(asr_model, EncoderDecoderASR)
             and not (
                 hasattr(asr_model, "mods")
                 and hasattr(asr_model.mods, "decoder")
                 and hasattr(asr_model.mods.decoder, "ctc_weight")
->>>>>>> 985e26c1
             )
         ) or (
             isinstance(asr_model, EncoderASR)
@@ -261,17 +251,12 @@
             )
         self.asr_model = asr_model
         self._encode = self.asr_model.encode_batch
-<<<<<<< HEAD
-        # Assumption: log-softmax is already included in ctc_forward_step
-        self._ctc = self.asr_model.mods.decoder.ctc_forward_step
-=======
         if isinstance(asr_model, EncoderDecoderASR):
             # Assumption: log-softmax is already included in ctc_forward_step
             self._ctc = self.asr_model.mods.decoder.ctc_forward_step
         else:
             # Apply log-softmax to encoder output
             self._ctc = self.asr_model.hparams.log_softmax
->>>>>>> 985e26c1
         self._tokenizer = self.asr_model.tokenizer
 
         # Apply configuration
