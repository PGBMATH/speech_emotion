"""Defines interfaces for simple inference with pretrained models

Authors:
 * Aku Rouhe 2021
 * Peter Plantinga 2021
 * Loren Lugosch 2020
 * Mirco Ravanelli 2020
 * Titouan Parcollet 2021
"""
import torch
import torchaudio
from types import SimpleNamespace
from torch.nn import SyncBatchNorm
from torch.nn import DataParallel as DP
from hyperpyyaml import load_hyperpyyaml
from speechbrain.pretrained.fetching import fetch
from speechbrain.dataio.preprocess import AudioNormalizer
import torch.nn.functional as F
from torch.nn.parallel import DistributedDataParallel as DDP
from speechbrain.utils.data_utils import split_path
from speechbrain.utils.distributed import run_on_main


class Pretrained(torch.nn.Module):
    """Takes a trained model and makes predictions on new data.

    This is a base class which handles some common boilerplate.
    It intentionally has an interface similar to ``Brain`` - these base
    classes handle similar things.

    Subclasses of Pretrained should implement the actual logic of how
    the pretrained system runs, and add methods with descriptive names
    (e.g. transcribe_file() for ASR).

    Pretrained is a torch.nn.Module so that methods like .to() or .eval() can
    work. Subclasses should provide a suitable forward() implementation: by
    convention, it should be a method that takes a batch of audio signals and
    runs the full model (as applicable).

    Arguments
    ---------
    modules : dict of str:torch.nn.Module pairs
        The Torch modules that make up the learned system. These can be treated
        in special ways (put on the right device, frozen, etc.). These are available
        as attributes under ``self.mods``, like self.mods.model(x)
    hparams : dict
        Each key:value pair should consist of a string key and a hyperparameter
        that is used within the overridden methods. These will
        be accessible via an ``hparams`` attribute, using "dot" notation:
        e.g., self.hparams.model(x).
    run_opts : dict
        Options parsed from command line. See ``speechbrain.parse_arguments()``.
        List that are supported here:
         * device
         * data_parallel_count
         * data_parallel_backend
         * distributed_launch
         * distributed_backend
         * jit_module_keys
    freeze_params : bool
        To freeze (requires_grad=False) parameters or not. Normally in inference
        you want to freeze the params. Also calls .eval() on all modules.
    """

    HPARAMS_NEEDED = []
    MODULES_NEEDED = []

    def __init__(
        self, modules=None, hparams=None, run_opts=None, freeze_params=True
    ):
        super().__init__()
        # Arguments passed via the run opts dictionary. Set a limited
        # number of these, since some don't apply to inference.
        run_opt_defaults = {
            "device": "cpu",
            "data_parallel_count": -1,
            "data_parallel_backend": False,
            "distributed_launch": False,
            "distributed_backend": "nccl",
            "jit_module_keys": None,
        }
        for arg, default in run_opt_defaults.items():
            if run_opts is not None and arg in run_opts:
                setattr(self, arg, run_opts[arg])
            else:
                # If any arg from run_opt_defaults exist in hparams and
                # not in command line args "run_opts"
                if hparams is not None and arg in hparams:
                    setattr(self, arg, hparams[arg])
                else:
                    setattr(self, arg, default)

        # Put modules on the right device, accessible with dot notation
        self.mods = torch.nn.ModuleDict(modules)
        for mod in self.mods:
            self.mods[mod].to(self.device)

            if mod not in modules:
                raise ValueError(f"Need modules['{mod}']")

        # Check MODULES_NEEDED and HPARAMS_NEEDED and
        # make hyperparams available with dot notation
        if self.HPARAMS_NEEDED and hparams is None:
            raise ValueError("Need to provide hparams dict.")
        if hparams is not None:
            # Also first check that all required params are found:
            for hp in self.HPARAMS_NEEDED:
                if hp not in hparams:
                    raise ValueError(f"Need hparams['{hp}']")
            self.hparams = SimpleNamespace(**hparams)

        # Prepare modules for computation, e.g. jit
        self._prepare_modules(freeze_params)

        # Audio normalization
        self.audio_normalizer = hparams.get(
            "audio_normalizer", AudioNormalizer()
        )

    def _prepare_modules(self, freeze_params):
        """Prepare modules for computation, e.g. jit.

        Arguments
        ---------
        freeze_params : bool
            Whether to freeze the parameters and call ``eval()``.
        """

        # Make jit-able
        self._compile_jit()
        self._wrap_distributed()

        # If we don't want to backprop, freeze the pretrained parameters
        if freeze_params:
            self.mods.eval()
            for p in self.mods.parameters():
                p.requires_grad = False

    def load_audio(self, path, savedir="."):
        """Load an audio file with this model"s input spec

        When using a speech model, it is important to use the same type of data,
        as was used to train the model. This means for example using the same
        sampling rate and number of channels. It is, however, possible to
        convert a file from a higher sampling rate to a lower one (downsampling).
        Similarly, it is simple to downmix a stereo file to mono.
        The path can be a local path, a web url, or a link to a huggingface repo.
        """
        source, fl = split_path(path)
        path = fetch(fl, source=source, savedir=savedir)
        signal, sr = torchaudio.load(path, channels_first=False)
        return self.audio_normalizer(signal, sr)

    def _compile_jit(self):
        """Compile requested modules with ``torch.jit.script``."""
        if self.jit_module_keys is None:
            return

        for name in self.jit_module_keys:
            if name not in self.mods:
                raise ValueError(
                    "module " + name + " cannot be jit compiled because "
                    "it is not defined in your hparams file."
                )
            module = torch.jit.script(self.mods[name])
            self.mods[name] = module.to(self.device)

    def _wrap_distributed(self):
        """Wrap modules with distributed wrapper when requested."""
        if not self.distributed_launch and not self.data_parallel_backend:
            return
        elif self.distributed_launch:
            for name, module in self.mods.items():
                if any(p.requires_grad for p in module.parameters()):
                    # for ddp, all module must run on same GPU
                    module = SyncBatchNorm.convert_sync_batchnorm(module)
                    module = DDP(module, device_ids=[self.device])
                    self.mods[name] = module
        else:
            # data_parallel_backend
            for name, module in self.mods.items():
                if any(p.requires_grad for p in module.parameters()):
                    # if distributed_count = -1 then use all gpus
                    # otherwise, specify the set of gpu to use
                    if self.data_parallel_count == -1:
                        module = DP(module)
                    else:
                        module = DP(
                            module, [i for i in range(self.data_parallel_count)]
                        )
                    self.mods[name] = module

    @classmethod
    def from_hparams(
        cls,
        source,
        hparams_file="hyperparams.yaml",
        overrides={},
        savedir=None,
        use_auth_token=False,
        **kwargs,
    ):
        """Fetch and load based from outside source based on HyperPyYAML file

        The source can be a location on the filesystem or online/huggingface

        The hyperparams file should contain a "modules" key, which is a
        dictionary of torch modules used for computation.

        The hyperparams file should contain a "pretrainer" key, which is a
        speechbrain.utils.parameter_transfer.Pretrainer

        Arguments
        ---------
        source : str
            The location to use for finding the model. See
            ``speechbrain.pretrained.fetching.fetch`` for details.
        hparams_file : str
            The name of the hyperparameters file to use for constructing
            the modules necessary for inference. Must contain two keys:
            "modules" and "pretrainer", as described.
        overrides : dict
            Any changes to make to the hparams file when it is loaded.
        savedir : str or Path
            Where to put the pretraining material. If not given, will use
            ./pretrained_models/<class-name>-hash(source).
        use_auth_token : bool (default: False)
            If true Hugginface's auth_token will be used to load private models from the HuggingFace Hub,
            default is False because majority of models are public.
        """
        if savedir is None:
            clsname = cls.__name__
            savedir = f"./pretrained_models/{clsname}-{hash(source)}"
        hparams_local_path = fetch(
            hparams_file, source, savedir, use_auth_token
        )

        # Load the modules:
        with open(hparams_local_path) as fin:
            hparams = load_hyperpyyaml(fin, overrides)

        # Pretraining:
        pretrainer = hparams["pretrainer"]
        pretrainer.set_collect_in(savedir)
        # For distributed setups, have this here:
        run_on_main(pretrainer.collect_files, kwargs={"default_source": source})
        # Load on the CPU. Later the params can be moved elsewhere by specifying
        # run_opts={"device": ...}
        pretrainer.load_collected(device="cpu")

        # Now return the system
        return cls(hparams["modules"], hparams, **kwargs)


class EndToEndSLU(Pretrained):
    """A end-to-end SLU model.

    The class can be used either to run only the encoder (encode()) to extract
    features or to run the entire model (decode()) to map the speech to its semantics.

    Example
    -------
    >>> from speechbrain.pretrained import EndToEndSLU
    >>> tmpdir = getfixture("tmpdir")
    >>> slu_model = EndToEndSLU.from_hparams(
    ...     source="speechbrain/slu-timers-and-such-direct-librispeech-asr",
    ...     savedir=tmpdir,
    ... )
    >>> slu_model.decode_file("samples/audio_samples/example6.wav")
    "{'intent': 'SimpleMath', 'slots': {'number1': 37.67, 'number2': 75.7, 'op': ' minus '}}"
    """

    HPARAMS_NEEDED = ["tokenizer", "asr_model_source"]
    MODULES_NEEDED = ["slu_enc", "beam_searcher"]

    def __init__(self, *args, **kwargs):
        super().__init__(*args, **kwargs)
        self.tokenizer = self.hparams.tokenizer
        self.asr_model = EncoderDecoderASR.from_hparams(
            source=self.hparams.asr_model_source,
            run_opts={"device": self.device},
        )

    def decode_file(self, path):
        """Maps the given audio file to a string representing the
        semantic dictionary for the utterance.

        Arguments
        ---------
        path : str
            Path to audio file to decode.

        Returns
        -------
        str
            The predicted semantics.
        """
        waveform = self.load_audio(path)
        waveform = waveform.to(self.device)
        # Fake a batch:
        batch = waveform.unsqueeze(0)
        rel_length = torch.tensor([1.0])
        predicted_words, predicted_tokens = self.decode_batch(batch, rel_length)
        return predicted_words[0]

    def encode_batch(self, wavs, wav_lens):
        """Encodes the input audio into a sequence of hidden states

        Arguments
        ---------
        wavs : torch.tensor
            Batch of waveforms [batch, time, channels] or [batch, time]
            depending on the model.
        wav_lens : torch.tensor
            Lengths of the waveforms relative to the longest one in the
            batch, tensor of shape [batch]. The longest one should have
            relative length 1.0 and others len(waveform) / max_length.
            Used for ignoring padding.

        Returns
        -------
        torch.tensor
            The encoded batch
        """
        wavs = wavs.float()
        wavs, wav_lens = wavs.to(self.device), wav_lens.to(self.device)
        ASR_encoder_out = self.asr_model.encode_batch(wavs.detach(), wav_lens)
        encoder_out = self.mods.slu_enc(ASR_encoder_out)
        return encoder_out

    def decode_batch(self, wavs, wav_lens):
        """Maps the input audio to its semantics

        Arguments
        ---------
        wavs : torch.tensor
            Batch of waveforms [batch, time, channels] or [batch, time]
            depending on the model.
        wav_lens : torch.tensor
            Lengths of the waveforms relative to the longest one in the
            batch, tensor of shape [batch]. The longest one should have
            relative length 1.0 and others len(waveform) / max_length.
            Used for ignoring padding.

        Returns
        -------
        list
            Each waveform in the batch decoded.
        tensor
            Each predicted token id.
        """
        with torch.no_grad():
            wavs, wav_lens = wavs.to(self.device), wav_lens.to(self.device)
            encoder_out = self.encode_batch(wavs, wav_lens)
            predicted_tokens, scores = self.mods.beam_searcher(
                encoder_out, wav_lens
            )
            predicted_words = [
                self.tokenizer.decode_ids(token_seq)
                for token_seq in predicted_tokens
            ]
        return predicted_words, predicted_tokens

    def forward(self, wavs, wav_lens):
        """Runs full decoding - note: no gradients through decoding"""
        return self.decode_batch(wavs, wav_lens)


class EncoderDecoderASR(Pretrained):
    """A ready-to-use Encoder-Decoder ASR model

    The class can be used either to run only the encoder (encode()) to extract
    features or to run the entire encoder-decoder model
    (transcribe()) to transcribe speech. The given YAML must contains the fields
    specified in the *_NEEDED[] lists.

    Example
    -------
    >>> from speechbrain.pretrained import EncoderDecoderASR
    >>> tmpdir = getfixture("tmpdir")
    >>> asr_model = EncoderDecoderASR.from_hparams(
    ...     source="speechbrain/asr-crdnn-rnnlm-librispeech",
    ...     savedir=tmpdir,
    ... )
    >>> asr_model.transcribe_file("samples/audio_samples/example2.flac")
    "MY FATHER HAS REVEALED THE CULPRIT'S NAME"
    """

    HPARAMS_NEEDED = ["tokenizer"]
    MODULES_NEEDED = ["encoder", "decoder"]

    def __init__(self, *args, **kwargs):
        super().__init__(*args, **kwargs)
        self.tokenizer = self.hparams.tokenizer

    def transcribe_file(self, path):
        """Transcribes the given audiofile into a sequence of words.

        Arguments
        ---------
        path : str
            Path to audio file which to transcribe.

        Returns
        -------
        str
            The audiofile transcription produced by this ASR system.
        """
        waveform = self.load_audio(path)
        # Fake a batch:
        batch = waveform.unsqueeze(0)
        rel_length = torch.tensor([1.0])
        predicted_words, predicted_tokens = self.transcribe_batch(
            batch, rel_length
        )
        return predicted_words[0]

    def encode_batch(self, wavs, wav_lens):
        """Encodes the input audio into a sequence of hidden states

        The waveforms should already be in the model's desired format.
        You can call:
        ``normalized = EncoderDecoderASR.normalizer(signal, sample_rate)``
        to get a correctly converted signal in most cases.

        Arguments
        ---------
        wavs : torch.tensor
            Batch of waveforms [batch, time, channels] or [batch, time]
            depending on the model.
        wav_lens : torch.tensor
            Lengths of the waveforms relative to the longest one in the
            batch, tensor of shape [batch]. The longest one should have
            relative length 1.0 and others len(waveform) / max_length.
            Used for ignoring padding.

        Returns
        -------
        torch.tensor
            The encoded batch
        """
        wavs = wavs.float()
        wavs, wav_lens = wavs.to(self.device), wav_lens.to(self.device)
        encoder_out = self.mods.encoder(wavs, wav_lens)
        return encoder_out

    def transcribe_batch(self, wavs, wav_lens):
        """Transcribes the input audio into a sequence of words

        The waveforms should already be in the model's desired format.
        You can call:
        ``normalized = EncoderDecoderASR.normalizer(signal, sample_rate)``
        to get a correctly converted signal in most cases.

        Arguments
        ---------
        wavs : torch.tensor
            Batch of waveforms [batch, time, channels] or [batch, time]
            depending on the model.
        wav_lens : torch.tensor
            Lengths of the waveforms relative to the longest one in the
            batch, tensor of shape [batch]. The longest one should have
            relative length 1.0 and others len(waveform) / max_length.
            Used for ignoring padding.

        Returns
        -------
        list
            Each waveform in the batch transcribed.
        tensor
            Each predicted token id.
        """
        with torch.no_grad():
            wav_lens = wav_lens.to(self.device)
            encoder_out = self.encode_batch(wavs, wav_lens)
            predicted_tokens, scores = self.mods.decoder(encoder_out, wav_lens)
            predicted_words = [
                self.tokenizer.decode_ids(token_seq)
                for token_seq in predicted_tokens
            ]
        return predicted_words, predicted_tokens

    def forward(self, wavs, wav_lens):
        """Runs full transcription - note: no gradients through decoding"""
        return self.transcribe_batch(wavs, wav_lens)


class EncoderASR(Pretrained):
    """A ready-to-use Encoder ASR model

    The class can be used either to run only the encoder (encode()) to extract
    features or to run the entire encoder + decoder function model
    (transcribe()) to transcribe speech. The given YAML must contains the fields
    specified in the *_NEEDED[] lists.

    Example
    -------
    >>> from speechbrain.pretrained import EncoderASR
    >>> tmpdir = getfixture("tmpdir")
    >>> asr_model = EncoderASR.from_hparams(
    ...     source="speechbrain/asr-wav2vec2-commonvoice-fr",
    ...     savedir=tmpdir,
    ... ) # doctest: +SKIP
    >>> asr_model.transcribe_file("samples/audio_samples/example_fr.wav") # doctest: +SKIP
    """

    HPARAMS_NEEDED = ["tokenizer", "decoding_function"]
    MODULES_NEEDED = ["encoder"]

    def __init__(self, *args, **kwargs):
        super().__init__(*args, **kwargs)
        self.tokenizer = self.hparams.tokenizer
        self.decoding_function = self.hparams.decoding_function

    def transcribe_file(self, path):
        """Transcribes the given audiofile into a sequence of words.

        Arguments
        ---------
        path : str
            Path to audio file which to transcribe.

        Returns
        -------
        str
            The audiofile transcription produced by this ASR system.
        """
        waveform = self.load_audio(path)
        # Fake a batch:
        batch = waveform.unsqueeze(0)
        rel_length = torch.tensor([1.0])
        predicted_words, predicted_tokens = self.transcribe_batch(
            batch, rel_length
        )
        return str(predicted_words[0])

    def encode_batch(self, wavs, wav_lens):
        """Encodes the input audio into a sequence of hidden states

        The waveforms should already be in the model's desired format.
        You can call:
        ``normalized = EncoderASR.normalizer(signal, sample_rate)``
        to get a correctly converted signal in most cases.

        Arguments
        ---------
        wavs : torch.tensor
            Batch of waveforms [batch, time, channels] or [batch, time]
            depending on the model.
        wav_lens : torch.tensor
            Lengths of the waveforms relative to the longest one in the
            batch, tensor of shape [batch]. The longest one should have
            relative length 1.0 and others len(waveform) / max_length.
            Used for ignoring padding.

        Returns
        -------
        torch.tensor
            The encoded batch
        """
        wavs = wavs.float()
        wavs, wav_lens = wavs.to(self.device), wav_lens.to(self.device)
        encoder_out = self.mods.encoder(wavs, wav_lens)
        return encoder_out

    def transcribe_batch(self, wavs, wav_lens):
        """Transcribes the input audio into a sequence of words

        The waveforms should already be in the model's desired format.
        You can call:
        ``normalized = EncoderASR.normalizer(signal, sample_rate)``
        to get a correctly converted signal in most cases.

        Arguments
        ---------
        wavs : torch.tensor
            Batch of waveforms [batch, time, channels] or [batch, time]
            depending on the model.
        wav_lens : torch.tensor
            Lengths of the waveforms relative to the longest one in the
            batch, tensor of shape [batch]. The longest one should have
            relative length 1.0 and others len(waveform) / max_length.
            Used for ignoring padding.

        Returns
        -------
        list
            Each waveform in the batch transcribed.
        tensor
            Each predicted token id.
        """
        with torch.no_grad():
            wav_lens = wav_lens.to(self.device)
            encoder_out = self.encode_batch(wavs, wav_lens)
            predictions = self.decoding_function(encoder_out, wav_lens)
            predicted_words = [
                self.tokenizer.decode_ids(token_seq)
                for token_seq in predictions
            ]
        return predicted_words, predictions

    def forward(self, wavs, wav_lens):
        """Runs the encoder"""
        return self.encode_batch(wavs, wav_lens)


class EncoderClassifier(Pretrained):
    """A ready-to-use class for utterance-level classification (e.g, speaker-id,
    language-id, emotion recognition, keyword spotting, etc).

    The class assumes that an encoder called "embedding_model" and a model
    called "classifier" are defined in the yaml file. If you want to
    convert the predicted index into a corresponding text label, please
    provide the path of the label_encoder in a variable called 'lab_encoder_file'
    within the yaml.

    The class can be used either to run only the encoder (encode_batch()) to
    extract embeddings or to run a classification step (classify_batch()).
    ```

    Example
    -------
    >>> import torchaudio
    >>> from speechbrain.pretrained import EncoderClassifier
    >>> # Model is downloaded from the speechbrain HuggingFace repo
    >>> tmpdir = getfixture("tmpdir")
    >>> classifier = EncoderClassifier.from_hparams(
    ...     source="speechbrain/spkrec-ecapa-voxceleb",
    ...     savedir=tmpdir,
    ... )

    >>> # Compute embeddings
    >>> signal, fs = torchaudio.load("samples/audio_samples/example1.wav")
    >>> embeddings =  classifier.encode_batch(signal)

    >>> # Classification
    >>> prediction =  classifier .classify_batch(signal)
    """

    MODULES_NEEDED = [
        "compute_features",
        "mean_var_norm",
        "embedding_model",
        "classifier",
    ]

    def __init__(self, *args, **kwargs):
        super().__init__(*args, **kwargs)

    def encode_batch(self, wavs, wav_lens=None, normalize=False):
        """Encodes the input audio into a single vector embedding.

        The waveforms should already be in the model's desired format.
        You can call:
        ``normalized = <this>.normalizer(signal, sample_rate)``
        to get a correctly converted signal in most cases.

        Arguments
        ---------
        wavs : torch.tensor
            Batch of waveforms [batch, time, channels] or [batch, time]
            depending on the model. Make sure the sample rate is fs=16000 Hz.
        wav_lens : torch.tensor
            Lengths of the waveforms relative to the longest one in the
            batch, tensor of shape [batch]. The longest one should have
            relative length 1.0 and others len(waveform) / max_length.
            Used for ignoring padding.
        normalize : bool
            If True, it normalizes the embeddings with the statistics
            contained in mean_var_norm_emb.

        Returns
        -------
        torch.tensor
            The encoded batch
        """
        # Manage single waveforms in input
        if len(wavs.shape) == 1:
            wavs = wavs.unsqueeze(0)

        # Assign full length if wav_lens is not assigned
        if wav_lens is None:
            wav_lens = torch.ones(wavs.shape[0], device=self.device)

        # Storing waveform in the specified device
        wavs, wav_lens = wavs.to(self.device), wav_lens.to(self.device)
        wavs = wavs.float()

        # Computing features and embeddings
        feats = self.mods.compute_features(wavs)
        feats = self.mods.mean_var_norm(feats, wav_lens)
        embeddings = self.mods.embedding_model(feats, wav_lens)
        if normalize:
            embeddings = self.hparams.mean_var_norm_emb(
                embeddings, torch.ones(embeddings.shape[0], device=self.device)
            )
        return embeddings

    def classify_batch(self, wavs, wav_lens=None):
        """Performs classification on the top of the encoded features.

        It returns the posterior probabilities, the index and, if the label
        encoder is specified it also the text label.

        Arguments
        ---------
        wavs : torch.tensor
            Batch of waveforms [batch, time, channels] or [batch, time]
            depending on the model. Make sure the sample rate is fs=16000 Hz.
        wav_lens : torch.tensor
            Lengths of the waveforms relative to the longest one in the
            batch, tensor of shape [batch]. The longest one should have
            relative length 1.0 and others len(waveform) / max_length.
            Used for ignoring padding.

        Returns
        -------
        out_prob
            The log posterior probabilities of each class ([batch, N_class])
        score:
            It is the value of the log-posterior for the best class ([batch,])
        index
            The indexes of the best class ([batch,])
        text_lab:
            List with the text labels corresponding to the indexes.
            (label encoder should be provided).
        """
        emb = self.encode_batch(wavs, wav_lens)
        out_prob = self.mods.classifier(emb).squeeze(1)
        score, index = torch.max(out_prob, dim=-1)
        text_lab = self.hparams.label_encoder.decode_torch(index)
        return out_prob, score, index, text_lab

    def classify_file(self, path):
        """Classifies the given audiofile into the given set of labels.

        Arguments
        ---------
        path : str
            Path to audio file to classify.

        Returns
        -------
        out_prob
            The log posterior probabilities of each class ([batch, N_class])
        score:
            It is the value of the log-posterior for the best class ([batch,])
        index
            The indexes of the best class ([batch,])
        text_lab:
            List with the text labels corresponding to the indexes.
            (label encoder should be provided).
        """
        waveform = self.load_audio(path)
        # Fake a batch:
        batch = waveform.unsqueeze(0)
        rel_length = torch.tensor([1.0])
        emb = self.encode_batch(batch, rel_length)
        out_prob = self.mods.classifier(emb).squeeze(1)
        score, index = torch.max(out_prob, dim=-1)
        text_lab = self.hparams.label_encoder.decode_torch(index)
        return out_prob, score, index, text_lab

    def forward(self, wavs, wav_lens=None):
        """Runs the classification"""
        return self.classify_batch(wavs, wav_lens)


class EncoderWav2vecClassifier(Pretrained):
    """A ready-to-use class for utterance-level classification (e.g, speaker-id,
    language-id, emotion recognition, keyword spotting, etc).

    The class assumes that an self-supervised encoder like wav2vec2/hubert and a classifier model
    are defined in the yaml file. If you want to
    convert the predicted index into a corresponding text label, please
    provide the path of the label_encoder in a variable called 'lab_encoder_file'
    within the yaml.

    The class can be used either to run only the encoder (encode_batch()) to
    extract embeddings or to run a classification step (classify_batch()).
    ```

    Example
    -------
    >>> import torchaudio
    >>> from speechbrain.pretrained import EncoderClassifier
    >>> # Model is downloaded from the speechbrain HuggingFace repo
    >>> tmpdir = getfixture("tmpdir")
    >>> classifier = EncoderClassifier.from_hparams(
    ...     source="speechbrain/spkrec-ecapa-voxceleb",
    ...     savedir=tmpdir,
    ... )

    >>> # Compute embeddings
    >>> signal, fs = torchaudio.load("samples/audio_samples/example1.wav")
    >>> embeddings =  classifier.encode_batch(signal)

    >>> # Classification
    >>> prediction =  classifier .classify_batch(signal)
    """

    MODULES_NEEDED = [
        "wav2vec2",
        "avg_pool",
        "output_mlp",
    ]

    def __init__(self, *args, **kwargs):
        super().__init__(*args, **kwargs)

    def encode_batch(self, wavs, wav_lens=None, normalize=False):
        """Encodes the input audio into a single vector embedding.

        The waveforms should already be in the model's desired format.
        You can call:
        ``normalized = <this>.normalizer(signal, sample_rate)``
        to get a correctly converted signal in most cases.

        Arguments
        ---------
        wavs : torch.tensor
            Batch of waveforms [batch, time, channels] or [batch, time]
            depending on the model. Make sure the sample rate is fs=16000 Hz.
        wav_lens : torch.tensor
            Lengths of the waveforms relative to the longest one in the
            batch, tensor of shape [batch]. The longest one should have
            relative length 1.0 and others len(waveform) / max_length.
            Used for ignoring padding.
        normalize : bool
            If True, it normalizes the embeddings with the statistics
            contained in mean_var_norm_emb.

        Returns
        -------
        torch.tensor
            The encoded batch
        """
        # Manage single waveforms in input
        if len(wavs.shape) == 1:
            wavs = wavs.unsqueeze(0)

        # Assign full length if wav_lens is not assigned
        if wav_lens is None:
            wav_lens = torch.ones(wavs.shape[0], device=self.device)

        # Storing waveform in the specified device
        wavs, wav_lens = wavs.to(self.device), wav_lens.to(self.device)
        wavs = wavs.float()

        # Computing features and embeddings
        outputs = self.mods.wav2vec2(wavs)

        # last dim will be used for AdaptativeAVG pool
        outputs = self.mods.avg_pool(outputs, wav_lens)
        outputs = outputs.view(outputs.shape[0], -1)
        return outputs

    def classify_batch(self, wavs, wav_lens=None):
        """Performs classification on the top of the encoded features.

        It returns the posterior probabilities, the index and, if the label
        encoder is specified it also the text label.

        Arguments
        ---------
        wavs : torch.tensor
            Batch of waveforms [batch, time, channels] or [batch, time]
            depending on the model. Make sure the sample rate is fs=16000 Hz.
        wav_lens : torch.tensor
            Lengths of the waveforms relative to the longest one in the
            batch, tensor of shape [batch]. The longest one should have
            relative length 1.0 and others len(waveform) / max_length.
            Used for ignoring padding.

        Returns
        -------
        out_prob
            The log posterior probabilities of each class ([batch, N_class])
        score:
            It is the value of the log-posterior for the best class ([batch,])
        index
            The indexes of the best class ([batch,])
        text_lab:
            List with the text labels corresponding to the indexes.
            (label encoder should be provided).
        """
        outputs = self.encode_batch(wavs, wav_lens)
        outputs = self.mods.output_mlp(outputs)
        out_prob = self.hparams.softmax(outputs)
        score, index = torch.max(out_prob, dim=-1)
        text_lab = self.hparams.label_encoder.decode_torch(index)
        return out_prob, score, index, text_lab

    def classify_file(self, path):
        """Classifies the given audiofile into the given set of labels.

        Arguments
        ---------
        path : str
            Path to audio file to classify.

        Returns
        -------
        out_prob
            The log posterior probabilities of each class ([batch, N_class])
        score:
            It is the value of the log-posterior for the best class ([batch,])
        index
            The indexes of the best class ([batch,])
        text_lab:
            List with the text labels corresponding to the indexes.
            (label encoder should be provided).
        """
        waveform = self.load_audio(path)
        # Fake a batch:
        batch = waveform.unsqueeze(0)
        rel_length = torch.tensor([1.0])
        outputs = self.encode_batch(batch, rel_length)
        outputs = self.mods.output_mlp(outputs).squeeze(1)
        out_prob = self.hparams.softmax(outputs)
        score, index = torch.max(out_prob, dim=-1)
        text_lab = self.hparams.label_encoder.decode_torch(index)
        return out_prob, score, index, text_lab

    def forward(self, wavs, wav_lens=None, normalize=False):
        return self.encode_batch(
            wavs=wavs, wav_lens=wav_lens, normalize=normalize
        )


class SpeakerRecognition(EncoderClassifier):
    """A ready-to-use model for speaker recognition. It can be used to
    perform speaker verification with verify_batch().

    ```
    Example
    -------
    >>> import torchaudio
    >>> from speechbrain.pretrained import SpeakerRecognition
    >>> # Model is downloaded from the speechbrain HuggingFace repo
    >>> tmpdir = getfixture("tmpdir")
    >>> verification = SpeakerRecognition.from_hparams(
    ...     source="speechbrain/spkrec-ecapa-voxceleb",
    ...     savedir=tmpdir,
    ... )

    >>> # Perform verification
    >>> signal, fs = torchaudio.load("samples/audio_samples/example1.wav")
    >>> signal2, fs = torchaudio.load("samples/audio_samples/example2.flac")
    >>> score, prediction = verification.verify_batch(signal, signal2)
    """

    MODULES_NEEDED = [
        "compute_features",
        "mean_var_norm",
        "embedding_model",
        "mean_var_norm_emb",
    ]

    def __init__(self, *args, **kwargs):
        super().__init__(*args, **kwargs)
        self.similarity = torch.nn.CosineSimilarity(dim=-1, eps=1e-6)

    def verify_batch(
        self, wavs1, wavs2, wav1_lens=None, wav2_lens=None, threshold=0.25
    ):
        """Performs speaker verification with cosine distance.

        It returns the score and the decision (0 different speakers,
        1 same speakers).

        Arguments
        ---------
        wavs1 : Torch.Tensor
                Tensor containing the speech waveform1 (batch, time).
                Make sure the sample rate is fs=16000 Hz.
        wavs2 : Torch.Tensor
                Tensor containing the speech waveform2 (batch, time).
                Make sure the sample rate is fs=16000 Hz.
        wav1_lens: Torch.Tensor
                Tensor containing the relative length for each sentence
                in the length (e.g., [0.8 0.6 1.0])
        wav2_lens: Torch.Tensor
                Tensor containing the relative length for each sentence
                in the length (e.g., [0.8 0.6 1.0])
        threshold: Float
                Threshold applied to the cosine distance to decide if the
                speaker is different (0) or the same (1).

        Returns
        -------
        score
            The score associated to the binary verification output
            (cosine distance).
        prediction
            The prediction is 1 if the two signals in input are from the same
            speaker and 0 otherwise.
        """
        emb1 = self.encode_batch(wavs1, wav1_lens, normalize=True)
        emb2 = self.encode_batch(wavs2, wav2_lens, normalize=True)
        score = self.similarity(emb1, emb2)
        return score, score > threshold

    def verify_files(self, path_x, path_y):
        """Speaker verification with cosine distance

        Returns the score and the decision (0 different speakers,
        1 same speakers).

        Returns
        -------
        score
            The score associated to the binary verification output
            (cosine distance).
        prediction
            The prediction is 1 if the two signals in input are from the same
            speaker and 0 otherwise.
        """
        waveform_x = self.load_audio(path_x)
        waveform_y = self.load_audio(path_y)
        # Fake batches:
        batch_x = waveform_x.unsqueeze(0)
        batch_y = waveform_y.unsqueeze(0)
        # Verify:
        score, decision = self.verify_batch(batch_x, batch_y)
        # Squeeze:
        return score[0], decision[0]


class VAD(Pretrained):
    """A ready-to-use class for Voice Activity Detection (VAD) using a
    pre-trained model.

    Example
    -------
    >>> import torchaudio
    >>> from speechbrain.pretrained import VAD
    >>> # Model is downloaded from the speechbrain HuggingFace repo
    >>> tmpdir = getfixture("tmpdir")
    >>> VAD = VAD.from_hparams(
    ...     source="speechbrain/vad-crdnn-libriparty",
    ...     savedir=tmpdir,
    ... )

    >>> # Perform VAD
    >>> boundaries = VAD.get_speech_segments("samples/audio_samples/example1.wav")
    """

    HPARAMS_NEEDED = ["sample_rate", "time_resolution", "device"]

    MODULES_NEEDED = ["compute_features", "mean_var_norm", "model"]

    def __init__(self, *args, **kwargs):
        super().__init__(*args, **kwargs)
        self.time_resolution = self.hparams.time_resolution
        self.sample_rate = self.hparams.sample_rate
        self.device = self.hparams.device

    def get_speech_prob_file(
        self,
        audio_file,
        large_chunk_size=30,
        small_chunk_size=10,
        overlap_small_chunk=False,
    ):
        """Outputs the frame-level speech probability of the input audio file
        using the neural model specified in the hparam file. To make this code
        both parallelizable and scalable to long sequences, it uses a
        double-windowing approach.  First, we sequentially read non-overlapping
        large chunks of the input signal.  We then split the large chunks into
        smaller chunks and we process them in parallel.

        Arguments
        ---------
        audio_file: path
            Path of the audio file containing the recording. The file is read
            with torchaudio.
        large_chunk_size: float
            Size (in seconds) of the large chunks that are read sequentially
            from the input audio file.
        small_chunk_size:
            Size (in seconds) of the small chunks extracted from the large ones.
            The audio signal is processed in parallel within the small chunks.
            Note that large_chunk_size/small_chunk_size must be an integer.
        overlap_small_chunk: bool
            True, creates overlapped small chunks. The probabilities of the
            overlapped chunks are combined using hamming windows.

        Returns
        -------
        prob_vad: torch.tensor
            Tensor containing the frame-level speech probabilities for the
            input audio file.
        """
        # Getting the total size of the input file
        sample_rate, audio_len = self._get_audio_info(audio_file)

        if sample_rate != self.sample_rate:
            raise ValueError(
                "The detected sample rate is different from that set in the hparam file"
            )

        # Computing the length (in samples) of the large and small chunks
        long_chunk_len = int(sample_rate * large_chunk_size)
        small_chunk_len = int(sample_rate * small_chunk_size)

        # Setting the step size of the small chunk (50% overapping windows are supported)
        small_chunk_step = small_chunk_size
        if overlap_small_chunk:
            small_chunk_step = small_chunk_size / 2

        # Computing the length (in sample) of the small_chunk step size
        small_chunk_len_step = int(sample_rate * small_chunk_step)

        # Loop over big chunks
        prob_chunks = []
        last_chunk = False
        begin_sample = 0
        while True:

            # Reading the big chunk
            large_chunk, fs = torchaudio.load(
                audio_file, frame_offset=begin_sample, num_frames=long_chunk_len
            )
            large_chunk = large_chunk.to(self.device)

            # Manage padding of the last small chunk
            if last_chunk or large_chunk.shape[-1] < small_chunk_len:
                padding = torch.zeros(
                    1, small_chunk_len, device=large_chunk.device
                )
                large_chunk = torch.cat([large_chunk, padding], dim=1)

            # Splitting the big chunk into smaller (overlapped) ones
            small_chunks = torch.nn.functional.unfold(
                large_chunk.unsqueeze(1).unsqueeze(2),
                kernel_size=(1, small_chunk_len),
                stride=(1, small_chunk_len_step),
            )
            small_chunks = small_chunks.squeeze(0).transpose(0, 1)

            # Getting (in parallel) the frame-level speech probabilities
            small_chunks_prob = self.get_speech_prob_chunk(small_chunks)
            small_chunks_prob = small_chunks_prob[:, :-1, :]

            # Manage overlapping chunks
            if overlap_small_chunk:
                small_chunks_prob = self._manage_overlapped_chunks(
                    small_chunks_prob
                )

            # Prepare for folding
            small_chunks_prob = small_chunks_prob.permute(2, 1, 0)

            # Computing lengths in samples
            out_len = int(
                large_chunk.shape[-1] / (sample_rate * self.time_resolution)
            )
            kernel_len = int(small_chunk_size / self.time_resolution)
            step_len = int(small_chunk_step / self.time_resolution)

            # Folding the frame-level predictions
            small_chunks_prob = torch.nn.functional.fold(
                small_chunks_prob,
                output_size=(1, out_len),
                kernel_size=(1, kernel_len),
                stride=(1, step_len),
            )

            # Appending the frame-level speech probabilities of the large chunk
            small_chunks_prob = small_chunks_prob.squeeze(1).transpose(-1, -2)
            prob_chunks.append(small_chunks_prob)

            # Check stop condition
            if last_chunk:
                break

            # Update counter to process the next big chunk
            begin_sample = begin_sample + long_chunk_len

            # Check if the current chunk is the last one
            if begin_sample + long_chunk_len > audio_len:
                last_chunk = True

        # Converting the list to a tensor
        prob_vad = torch.cat(prob_chunks, dim=1)
        last_elem = int(audio_len / (self.time_resolution * sample_rate))
        prob_vad = prob_vad[:, 0:last_elem, :]

        return prob_vad

    def _manage_overlapped_chunks(self, small_chunks_prob):
        """This support function manages overlapped the case in which the
        small chunks have a 50% overlap."""

        # Weighting the frame-level probabilities with a hamming window
        # reduces uncertainnty when overlapping chunks are used.
        hamming_window = torch.hamming_window(
            small_chunks_prob.shape[1], device=self.device
        )

        # First and last chunks require special care
        half_point = int(small_chunks_prob.shape[1] / 2)
        small_chunks_prob[0, half_point:] = small_chunks_prob[
            0, half_point:
        ] * hamming_window[half_point:].unsqueeze(1)
        small_chunks_prob[-1, 0:half_point] = small_chunks_prob[
            -1, 0:half_point
        ] * hamming_window[0:half_point].unsqueeze(1)

        # Applying the window to all the other probabilities
        small_chunks_prob[1:-1] = small_chunks_prob[
            1:-1
        ] * hamming_window.unsqueeze(0).unsqueeze(2)

        return small_chunks_prob

    def get_speech_prob_chunk(self, wavs, wav_lens=None):
        """Outputs the frame-level posterior probability for the input audio chunks
        Outputs close to zero refers to time steps with a low probability of speech
        activity, while outputs closer to one likely contain speech.

        Arguments
        ---------
        wavs : torch.tensor
            Batch of waveforms [batch, time, channels] or [batch, time]
            depending on the model. Make sure the sample rate is fs=16000 Hz.
        wav_lens : torch.tensor
            Lengths of the waveforms relative to the longest one in the
            batch, tensor of shape [batch]. The longest one should have
            relative length 1.0 and others len(waveform) / max_length.
            Used for ignoring padding.

        Returns
        -------
        torch.tensor
            The encoded batch
        """
        # Manage single waveforms in input
        if len(wavs.shape) == 1:
            wavs = wavs.unsqueeze(0)

        # Assign full length if wav_lens is not assigned
        if wav_lens is None:
            wav_lens = torch.ones(wavs.shape[0], device=self.device)

        # Storing waveform in the specified device
        wavs, wav_lens = wavs.to(self.device), wav_lens.to(self.device)
        wavs = wavs.float()

        # Computing features and embeddings
        feats = self.mods.compute_features(wavs)
        feats = self.mods.mean_var_norm(feats, wav_lens)
        outputs = self.mods.cnn(feats)

        outputs = outputs.reshape(
            outputs.shape[0],
            outputs.shape[1],
            outputs.shape[2] * outputs.shape[3],
        )

<<<<<<< HEAD
        (outputs, h), _ = self.modules.rnn(outputs)
        outputs = self.modules.dnn(outputs)
=======
        outputs, h = self.mods.rnn(outputs)
        outputs = self.mods.dnn(outputs)
>>>>>>> 73b54603
        output_prob = torch.sigmoid(outputs)

        return output_prob

    def apply_threshold(
        self, vad_prob, activation_th=0.5, deactivation_th=0.25
    ):
        """Scans the frame-level speech probabilities and applies a threshold
        on them. Speech starts when a value larger than activation_th is
        detected, while it ends when observing a value lower than
        the deactivation_th.

        Arguments
        ---------
        vad_prob: torch.tensor
            Frame-level speech probabilities.
        activation_th:  float
            Threshold for starting a speech segment.
        deactivation_th: float
            Threshold for ending a speech segment.

        Returns
        -------
        vad_th: torch.tensor
            Tensor containing 1 for speech regions and 0 for non-speech regions.
       """
        vad_activation = (vad_prob >= activation_th).int()
        vad_deactivation = (vad_prob >= deactivation_th).int()
        vad_th = vad_activation + vad_deactivation

        # Loop over batches and time steps
        for batch in range(vad_th.shape[0]):
            for time_step in range(vad_th.shape[1] - 1):
                if (
                    vad_th[batch, time_step] == 2
                    and vad_th[batch, time_step + 1] == 1
                ):
                    vad_th[batch, time_step + 1] = 2

        vad_th[vad_th == 1] = 0
        vad_th[vad_th == 2] = 1
        return vad_th

    def get_boundaries(self, prob_th, output_value="seconds"):
        """Computes the time boundaries where speech activity is detected.
        It takes in input frame-level binary decisions
        (1 for speech, 0 for non-speech) and outputs the begin/end second
        (or sample) of each detected speech region.

        Arguments
        ---------
        prob_th: torch.tensor
            Frame-level binary decisions (1 for speech frame, 0 for a
            non-speech one).  The tensor can be obtained from apply_threshold.
        put_value: 'seconds' or 'samples'
            When the option 'seconds' is set, the returned boundaries are in
            seconds, otherwise, it reports them in samples.

        Returns
        -------
        boundaries: torch.tensor
            Tensor containing the start second (or sample) of speech segments
            in even positions and their corresponding end in odd positions
            (e.g, [1.0, 1.5, 5,.0 6.0] means that we have two speech segment;
             one from 1.0 to 1.5 seconds and another from 5.0 to 6.0 seconds).
       """
        # Shifting frame-levels binary decision by 1
        # This allows detecting changes in speech/non-speech activities
        prob_th_shifted = torch.roll(prob_th, dims=1, shifts=1)
        prob_th_shifted[:, 0, :] = 0
        prob_th = prob_th + prob_th_shifted

        # Needed to first and last time step
        prob_th[:, 0, :] = (prob_th[:, 0, :] >= 1).int()
        prob_th[:, -1, :] = (prob_th[:, -1, :] >= 1).int()

        # Fix edge cases (when a new sentence starts in the last frame)
        if prob_th[:, -1, :] == 1 and prob_th[:, -2, :] == 1:
            prob_th[:, -2, :] = 2

        if prob_th[:, -1, :] == 1 and prob_th[:, -2, :] == 0:
            prob_th[:, -2, :] = 1

        # Where prob_th is 1 there is a change
        indexes = (prob_th == 1).nonzero()[:, 1].reshape(-1, 2)

        # Remove 1 from end samples
        indexes[:, -1] = indexes[:, -1] - 1

        # From indexes to samples
        seconds = (indexes * self.time_resolution).float()
        samples = (self.sample_rate * seconds).int()

        if output_value == "seconds":
            boundaries = seconds
        else:
            boundaries = samples
        return boundaries

    def merge_close_segments(self, boundaries, close_th=0.250):
        """Merges segments that are shorter than the given threshold.

        Arguments
        ---------
        boundaries : str
            Tensor containing the speech boundaries. It can be derived using the
            get_boundaries method.
        close_th: float
            If the distance between boundaries is smaller than close_th, the
            segments will be merged.

        Returns
        -------
        new_boundaries
            The new boundaries with the merged segments.
        """

        new_boudaries = []

        # Single segment case
        if boundaries.shape[0] == 0:
            return boundaries

        # Getting beg and end of previous segment
        prev_beg_seg = boundaries[0, 0].float()
        prev_end_seg = boundaries[0, 1].float()

        # Process all the segments
        for i in range(1, boundaries.shape[0]):
            beg_seg = boundaries[i, 0]
            segment_distance = beg_seg - prev_end_seg

            # Mergin close segments
            if segment_distance <= close_th:
                prev_end_seg = boundaries[i, 1]

            else:
                # Appending new segments
                new_boudaries.append([prev_beg_seg, prev_end_seg])
                prev_beg_seg = beg_seg
                prev_end_seg = boundaries[i, 1]

        new_boudaries.append([prev_beg_seg, prev_end_seg])
        new_boudaries = torch.FloatTensor(new_boudaries).to(boundaries.device)
        return new_boudaries

    def remove_short_segments(self, boundaries, len_th=0.250):
        """Removes segments that are too short.

        Arguments
        ---------
        boundaries : str
            Tensor containing the speech boundaries. It can be derived using the
            get_boundaries method.
        len_th: float
            If the length of the segment is smaller than close_th, the segments
            will be merged.

        Returns
        -------
        new_boundaries
            The new boundaries without the short segments.
        """
        new_boundaries = []

        # Process the segments
        for i in range(boundaries.shape[0]):
            # Computing segment length
            seg_len = boundaries[i, 1] - boundaries[i, 0]

            # Accept segment only if longer than len_th
            if seg_len > len_th:
                new_boundaries.append([boundaries[i, 0], boundaries[i, 1]])
        new_boundaries = torch.FloatTensor(new_boundaries).to(boundaries.device)

        return new_boundaries

    def save_boundaries(
        self, boundaries, save_path=None, print_boundaries=True, audio_file=None
    ):
        """Saves the boundaries on a file (and/or prints them)  in a readable format.

        Arguments
        ---------
        boundaries: torch.tensor
            Tensor containing the speech boundaries. It can be derived using the
            get_boundaries method.
        save_path: path
            When to store the text file containing the speech/non-speech intervals.
        print_boundaries: Bool
            Prints the speech/non-speech intervals in the standard outputs.
        audio_file: path
            Path of the audio file containing the recording. The file is read
            with torchaudio. It is used here to detect the length of the
            signal.
        """
        # Create a new file if needed
        if save_path is not None:
            f = open(save_path, mode="w", encoding="utf-8")

        # Getting the total size of the input file
        if audio_file is not None:
            sample_rate, audio_len = self._get_audio_info(audio_file)
            audio_len = audio_len / sample_rate

        # Setting the rights format for second- or sample-based boundaries
        if boundaries.dtype == torch.int:
            value_format = "% i"
        else:
            value_format = "% .2f "

        # Printing speech and non-speech intervals
        last_end = 0
        cnt_seg = 0
        for i in range(boundaries.shape[0]):
            begin_value = boundaries[i, 0]
            end_value = boundaries[i, 1]

            if last_end != begin_value:
                cnt_seg = cnt_seg + 1
                print_str = (
                    "segment_%03d " + value_format + value_format + "NON_SPEECH"
                )
                if print_boundaries:
                    print(print_str % (cnt_seg, last_end, begin_value))
                if save_path is not None:
                    f.write(print_str % (cnt_seg, last_end, begin_value) + "\n")

            cnt_seg = cnt_seg + 1
            print_str = "segment_%03d " + value_format + value_format + "SPEECH"
            if print_boundaries:
                print(print_str % (cnt_seg, begin_value, end_value))
            if save_path is not None:
                f.write(print_str % (cnt_seg, begin_value, end_value) + "\n")

            last_end = end_value

        # Managing last segment
        if audio_file is not None:
            if last_end < audio_len:
                cnt_seg = cnt_seg + 1
                print_str = (
                    "segment_%03d " + value_format + value_format + "NON_SPEECH"
                )
                if print_boundaries:
                    print(print_str % (cnt_seg, end_value, audio_len))
                if save_path is not None:
                    f.write(print_str % (cnt_seg, end_value, audio_len) + "\n")

        if save_path is not None:
            f.close()

    def energy_VAD(
        self, audio_file, boundaries, activation_th=0.5, deactivation_th=0.0
    ):
        """Applies energy-based VAD within the detected speech segments.The neural
        network VAD often creates longer segments and tends to merge segments that
        are close with each other.

        The energy VAD post-processes can be useful for having a fine-grained voice
        activity detection.

        The energy VAD computes the energy within the small chunks. The energy is
        normalized within the segment to have mean 0.5 and +-0.5 of std.
        This helps to set the energy threshold.

        Arguments
        ---------
        audio_file: path
            Path of the audio file containing the recording. The file is read
            with torchaudio.
        boundaries : str
            Tensor containing the speech boundaries. It can be derived using the
            get_boundaries method.
        activation_th: float
            A new speech segment is started it the energy is above activation_th.
        deactivation_th: float
            The segment is considered ended when the energy is <= deactivation_th.


        Returns
        -------
        new_boundaries
            The new boundaries that are post-processed by the energy VAD.
        """

        # Getting the total size of the input file
        sample_rate, audio_len = self._get_audio_info(audio_file)

        if sample_rate != self.sample_rate:
            raise ValueError(
                "The detected sample rate is different from that set in the hparam file"
            )

        # Computing the chunk length of the energy window
        chunk_len = int(self.time_resolution * sample_rate)
        new_boundaries = []

        # Processing speech segments
        for i in range(boundaries.shape[0]):
            begin_sample = int(boundaries[i, 0] * sample_rate)
            end_sample = int(boundaries[i, 1] * sample_rate)
            seg_len = end_sample - begin_sample

            # Reading the speech segment
            segment, _ = torchaudio.load(
                audio_file, frame_offset=begin_sample, num_frames=seg_len
            )

            # Create chunks
            segment_chunks = self.create_chunks(
                segment, chunk_size=chunk_len, chunk_stride=chunk_len
            )

            # Energy computation within each chunk
            energy_chunks = segment_chunks.abs().sum(-1).log()

            # Energy normalization
            energy_chunks = (
                (energy_chunks - energy_chunks.mean())
                / (2 * energy_chunks.std())
            ) + 0.5
            energy_chunks = energy_chunks.unsqueeze(0).unsqueeze(2)

            # Apply threshold based on the energy value
            energy_vad = self.apply_threshold(
                energy_chunks,
                activation_th=activation_th,
                deactivation_th=deactivation_th,
            )

            # Get the boundaries
            energy_boundaries = self.get_boundaries(
                energy_vad, output_value="seconds"
            )

            # Get the final boundaries in the original signal
            for j in range(energy_boundaries.shape[0]):
                start_en = boundaries[i, 0] + energy_boundaries[j, 0]
                end_end = boundaries[i, 0] + energy_boundaries[j, 1]
                new_boundaries.append([start_en, end_end])

        # Convert boundaries to tensor
        new_boundaries = torch.FloatTensor(new_boundaries).to(boundaries.device)
        return new_boundaries

    def create_chunks(self, x, chunk_size=16384, chunk_stride=16384):
        """Splits the input into smaller chunks of size chunk_size with
        an overlap chunk_stride. The chunks are concatenated over
        the batch axis.

        Arguments
        ---------
        x: torch.Tensor
            Signal to split into chunks.
        chunk_size : str
            The size of each chunk.
        chunk_stride:
            The stride (hop) of each chunk.


        Returns
        -------
        x: torch.Tensor
            A new tensors with the chunks derived from the input signal.

        """
        x = x.unfold(1, chunk_size, chunk_stride)
        x = x.reshape(x.shape[0] * x.shape[1], -1)
        return x

    def _get_audio_info(self, audio_file):
        """Returns the sample rate and the length of the input audio file"""

        # Getting the total size of the input file
        metadata = torchaudio.info(audio_file)
        sample_rate = metadata.sample_rate
        audio_len = metadata.num_frames
        return sample_rate, audio_len

    def upsample_VAD(self, vad_out, audio_file, time_resolution=0.01):
        """Upsamples the output of the vad to help visualization. It creates a
        signal that is 1 when there is speech and 0 when there is no speech.
        The vad signal has the same resolution as the input one and can be
        opened with it (e.g, using audacity) to visually figure out VAD regions.

        Arguments
        ---------
        vad_out: torch.Tensor
            Tensor containing 1 for each frame of speech and 0 for each non-speech
            frame.
        audio_file: path
            The original audio file used to compute vad_out
        time_resolution : float
            Time resolution of the vad_out signal.

        Returns
        -------
        vad_signal
            The upsampled version of the vad_out tensor.
        """

        # Getting the total size of the input file
        sample_rate, sig_len = self._get_audio_info(audio_file)

        if sample_rate != self.sample_rate:
            raise ValueError(
                "The detected sample rate is different from that set in the hparam file"
            )

        beg_samp = 0
        step_size = int(time_resolution * sample_rate)
        end_samp = step_size
        index = 0

        # Initialize upsampled signal
        vad_signal = torch.zeros(1, sig_len, device=vad_out.device)

        # Upsample signal
        while end_samp < sig_len:
            vad_signal[0, beg_samp:end_samp] = vad_out[0, index, 0]
            index = index + 1
            beg_samp = beg_samp + step_size
            end_samp = beg_samp + step_size
        return vad_signal

    def upsample_boundaries(self, boundaries, audio_file):
        """Based on the input boundaries, this method creates a signal that is 1
        when there is speech and 0 when there is no speech.
        The vad signal has the same resolution as the input one and can be
        opened with it (e.g, using audacity) to visually figure out VAD regions.

        Arguments
        ---------
        boundaries: torch.Tensor
            Tensor containing the boundaries of the speech segments.
        audio_file: path
            The original audio file used to compute vad_out

        Returns
        -------
        vad_signal
            The output vad signal with the same resolution of the input one.
        """

        # Getting the total size of the input file
        sample_rate, sig_len = self._get_audio_info(audio_file)

        if sample_rate != self.sample_rate:
            raise ValueError(
                "The detected sample rate is different from that set in the hparam file"
            )

        # Initialization of the output signal
        vad_signal = torch.zeros(1, sig_len, device=boundaries.device)

        # Composing the vad signal from boundaries
        for i in range(boundaries.shape[0]):
            beg_sample = int(boundaries[i, 0] * sample_rate)
            end_sample = int(boundaries[i, 1] * sample_rate)
            vad_signal[0, beg_sample:end_sample] = 1.0
        return vad_signal

    def double_check_speech_segments(
        self, boundaries, audio_file, speech_th=0.5
    ):
        """Takes in input the boundaries of the detected speech segments and
        double checks (using the neural VAD) that they actually contain speech.

        Arguments
        ---------
        boundaries: torch.Tensor
            Tensor containing the boundaries of the speech segments.
        audio_file: path
            The original audio file used to compute vad_out.
        speech_th: float
            Threshold on the mean posterior probability over which speech is
            confirmed. Below that threshold, the segment is re-assigned to a
            non-speech region.

        Returns
        -------
        new_boundaries
            The boundaries of the segments where speech activity is confirmed.
        """

        # Getting the total size of the input file
        sample_rate, sig_len = self._get_audio_info(audio_file)

        # Double check the segments
        new_boundaries = []
        for i in range(boundaries.shape[0]):
            beg_sample = int(boundaries[i, 0] * sample_rate)
            end_sample = int(boundaries[i, 1] * sample_rate)
            len_seg = end_sample - beg_sample

            # Read the candidate speech segment
            segment, fs = torchaudio.load(
                audio_file, frame_offset=beg_sample, num_frames=len_seg
            )
            speech_prob = self.get_speech_prob_chunk(segment)
            if speech_prob.mean() > speech_th:
                # Accept this a as a speech segment
                new_boundaries.append([boundaries[i, 0], boundaries[i, 1]])

        # Convert boundaries from list to tensor
        new_boundaries = torch.FloatTensor(new_boundaries).to(boundaries.device)
        return new_boundaries

    def get_segments(
        self, boundaries, audio_file, before_margin=0.1, after_margin=0.1
    ):
        """Returns a list containing all the detected speech segments.

        Arguments
        ---------
        boundaries: torch.Tensor
            Tensor containing the boundaries of the speech segments.
        audio_file: path
            The original audio file used to compute vad_out.
        before_margin: float
            Used to cut the segments samples a bit before the detected margin.
        after_margin: float
            Use to cut the segments samples a bit after the detected margin.

        Returns
        -------
        segments: list
            List containing the detected speech segments
        """
        sample_rate, sig_len = self._get_audio_info(audio_file)

        if sample_rate != self.sample_rate:
            raise ValueError(
                "The detected sample rate is different from that set in the hparam file"
            )

        segments = []
        for i in range(boundaries.shape[0]):
            beg_sample = boundaries[i, 0] * sample_rate
            end_sample = boundaries[i, 1] * sample_rate

            beg_sample = int(max(0, beg_sample - before_margin * sample_rate))
            end_sample = int(
                min(sig_len, end_sample + after_margin * sample_rate)
            )

            len_seg = end_sample - beg_sample
            vad_segment, fs = torchaudio.load(
                audio_file, frame_offset=beg_sample, num_frames=len_seg
            )
            segments.append(vad_segment)
        return segments

    def get_speech_segments(
        self,
        audio_file,
        large_chunk_size=30,
        small_chunk_size=10,
        overlap_small_chunk=False,
        apply_energy_VAD=False,
        double_check=True,
        close_th=0.250,
        len_th=0.250,
        activation_th=0.5,
        deactivation_th=0.25,
        en_activation_th=0.5,
        en_deactivation_th=0.0,
        speech_th=0.50,
    ):
        """Detects speech segments within the input file. The input signal can
        be both a short or a long recording. The function computes the
        posterior probabilities on large chunks (e.g, 30 sec), that are read
        sequentially (to avoid storing big signals in memory).
        Each large chunk is, in turn, split into smaller chunks (e.g, 10 seconds)
        that are processed in parallel. The pipeline for detecting the speech
        segments is the following:
            1- Compute posteriors probabilities at the frame level.
            2- Apply a threshold on the posterior probability.
            3- Derive candidate speech segments on top of that.
            4- Apply energy VAD within each candidate segment (optional).
            5- Merge segments that are too close.
            6- Remove segments that are too short.
            7- Double check speech segments (optional).


        Arguments
        ---------
        audio_file : str
            Path to audio file.
        large_chunk_size: float
            Size (in seconds) of the large chunks that are read sequentially
            from the input audio file.
        small_chunk_size: float
            Size (in seconds) of the small chunks extracted from the large ones.
            The audio signal is processed in parallel within the small chunks.
            Note that large_chunk_size/small_chunk_size must be an integer.
        overlap_small_chunk: bool
            If True, it creates overlapped small chunks (with 50% overal).
            The probabilities of the overlapped chunks are combined using
            hamming windows.
        apply_energy_VAD: bool
            If True, a energy-based VAD is used on the detected speech segments.
            The neural network VAD often creates longer segments and tends to
            merge close segments together. The energy VAD post-processes can be
            useful for having a fine-grained voice activity detection.
            The energy thresholds is  managed by activation_th and
            deactivation_th (see below).
        double_check: bool
            If True, double checkis (using the neural VAD) that the candidate
            speech segments actually contain speech. A threshold on the mean
            posterior probabilities provided by the neural network is applied
            based on the speech_th parameter (see below).
        activation_th:  float
            Threshold of the neural posteriors above which starting a speech segment.
        deactivation_th: float
            Threshold of the neural posteriors below which ending a speech segment.
        en_activation_th: float
            A new speech segment is started it the energy is above activation_th.
            This is active only if apply_energy_VAD is True.
        en_deactivation_th: float
            The segment is considered ended when the energy is <= deactivation_th.
            This is active only if apply_energy_VAD is True.
        speech_th: float
            Threshold on the mean posterior probability within the candidate
            speech segment. Below that threshold, the segment is re-assigned to
            a non-speech region. This is active only if double_check is True.
        close_th: float
            If the distance between boundaries is smaller than close_th, the
            segments will be merged.
        len_th: float
            If the length of the segment is smaller than close_th, the segments
            will be merged.

        Returns
        -------
        boundaries: torch.tensor
            Tensor containing the start second of speech segments in even
            positions and their corresponding end in odd positions
            (e.g, [1.0, 1.5, 5,.0 6.0] means that we have two speech segment;
             one from 1.0 to 1.5 seconds and another from 5.0 to 6.0 seconds).
        """

        # Fetch audio file from web if not local
        source, fl = split_path(audio_file)
        audio_file = fetch(fl, source=source)

        # Computing speech vs non speech probabilities
        prob_chunks = self.get_speech_prob_file(
            audio_file,
            large_chunk_size=large_chunk_size,
            small_chunk_size=small_chunk_size,
            overlap_small_chunk=overlap_small_chunk,
        )

        # Apply a threshold to get candidate speech segments
        prob_th = self.apply_threshold(
            prob_chunks,
            activation_th=activation_th,
            deactivation_th=deactivation_th,
        ).float()

        # Comupute the boundaries of the speech segments
        boundaries = self.get_boundaries(prob_th, output_value="seconds")

        # Apply energy-based VAD on the detected speech segments
        if apply_energy_VAD:
            boundaries = self.energy_VAD(
                audio_file,
                boundaries,
                activation_th=en_activation_th,
                deactivation_th=en_deactivation_th,
            )

        # Merge short segments
        boundaries = self.merge_close_segments(boundaries, close_th=close_th)

        # Remove short segments
        boundaries = self.remove_short_segments(boundaries, len_th=len_th)

        # Double check speech segments
        if double_check:
            boundaries = self.double_check_speech_segments(
                boundaries, audio_file, speech_th=speech_th
            )

        return boundaries

    def forward(self, wavs, wav_lens=None):
        """Gets frame-level speech-activity predictions"""
        return self.get_speech_prob_chunk(wavs, wav_lens)


class SepformerSeparation(Pretrained):
    """A "ready-to-use" speech separation model.

    Uses Sepformer architecture.

    Example
    -------
    >>> tmpdir = getfixture("tmpdir")
    >>> model = SepformerSeparation.from_hparams(
    ...     source="speechbrain/sepformer-wsj02mix",
    ...     savedir=tmpdir)
    >>> mix = torch.randn(1, 400)
    >>> est_sources = model.separate_batch(mix)
    >>> print(est_sources.shape)
    torch.Size([1, 400, 2])
    """

    MODULES_NEEDED = ["encoder", "masknet", "decoder"]

    def separate_batch(self, mix):
        """Run source separation on batch of audio.

        Arguments
        ---------
        mix : torch.tensor
            The mixture of sources.

        Returns
        -------
        tensor
            Separated sources
        """

        # Separation
        mix = mix.to(self.device)
        mix_w = self.mods.encoder(mix)
        est_mask = self.mods.masknet(mix_w)
        mix_w = torch.stack([mix_w] * self.hparams.num_spks)
        sep_h = mix_w * est_mask

        # Decoding
        est_source = torch.cat(
            [
                self.mods.decoder(sep_h[i]).unsqueeze(-1)
                for i in range(self.hparams.num_spks)
            ],
            dim=-1,
        )

        # T changed after conv1d in encoder, fix it here
        T_origin = mix.size(1)
        T_est = est_source.size(1)
        if T_origin > T_est:
            est_source = F.pad(est_source, (0, 0, 0, T_origin - T_est))
        else:
            est_source = est_source[:, :T_origin, :]
        return est_source

    def separate_file(self, path, savedir="."):
        """Separate sources from file.

        Arguments
        ---------
        path : str
            Path to file which has a mixture of sources. It can be a local
            path, a web url, or a huggingface repo.
        savedir : path
            Path where to store the wav signals (when downloaded from the web).
        Returns
        -------
        tensor
            Separated sources
        """
        source, fl = split_path(path)
        path = fetch(fl, source=source, savedir=savedir)

        batch, fs_file = torchaudio.load(path)
        batch = batch.to(self.device)
        fs_model = self.hparams.sample_rate

        # resample the data if needed
        if fs_file != fs_model:
            print(
                "Resampling the audio from {} Hz to {} Hz".format(
                    fs_file, fs_model
                )
            )
            tf = torchaudio.transforms.Resample(
                orig_freq=fs_file, new_freq=fs_model
            ).to(self.device)
            batch = batch.mean(dim=0, keepdim=True)
            batch = tf(batch)

        est_sources = self.separate_batch(batch)
        est_sources = est_sources / est_sources.max(dim=1, keepdim=True)[0]
        return est_sources

    def forward(self, mix):
        """Runs separation on the input mix"""
        return self.separate_batch(mix)


class SpectralMaskEnhancement(Pretrained):
    """A ready-to-use model for speech enhancement.

    Arguments
    ---------
    See ``Pretrained``.

    Example
    -------
    >>> import torchaudio
    >>> from speechbrain.pretrained import SpectralMaskEnhancement
    >>> # Model is downloaded from the speechbrain HuggingFace repo
    >>> tmpdir = getfixture("tmpdir")
    >>> enhancer = SpectralMaskEnhancement.from_hparams(
    ...     source="speechbrain/mtl-mimic-voicebank",
    ...     savedir=tmpdir,
    ... )
    >>> noisy, fs = torchaudio.load("samples/audio_samples/example_noisy.wav")
    >>> # Channel dimension is interpreted as batch dimension here
    >>> enhanced = enhancer.enhance_batch(noisy)
    """

    HPARAMS_NEEDED = ["compute_stft", "spectral_magnitude", "resynth"]
    MODULES_NEEDED = ["enhance_model"]

    def compute_features(self, wavs):
        """Compute the log spectral magnitude features for masking.

        Arguments
        ---------
        wavs : torch.tensor
            A batch of waveforms to convert to log spectral mags.
        """
        feats = self.hparams.compute_stft(wavs)
        feats = self.hparams.spectral_magnitude(feats)
        return torch.log1p(feats)

    def enhance_batch(self, noisy, lengths=None):
        """Enhance a batch of noisy waveforms.

        Arguments
        ---------
        noisy : torch.tensor
            A batch of waveforms to perform enhancement on.
        lengths : torch.tensor
            The lengths of the waveforms if the enhancement model handles them.

        Returns
        -------
        torch.tensor
            A batch of enhanced waveforms of the same shape as input.
        """
        noisy = noisy.to(self.device)
        noisy_features = self.compute_features(noisy)

        # Perform masking-based enhancement, multiplying output with input.
        if lengths is not None:
            mask = self.mods.enhance_model(noisy_features, lengths=lengths)
        else:
            mask = self.mods.enhance_model(noisy_features)
        enhanced = torch.mul(mask, noisy_features)

        # Return resynthesized waveforms
        return self.hparams.resynth(torch.expm1(enhanced), noisy)

    def enhance_file(self, filename, output_filename=None):
        """Enhance a wav file.

        Arguments
        ---------
        filename : str
            Location on disk to load file for enhancement.
        output_filename : str
            If provided, writes enhanced data to this file.
        """
        noisy = self.load_audio(filename)
        noisy = noisy.to(self.device)

        # Fake a batch:
        batch = noisy.unsqueeze(0)
        enhanced = self.enhance_batch(batch)

        if output_filename is not None:
            torchaudio.save(output_filename, enhanced, channels_first=False)

        return enhanced.squeeze(0)

    def forward(self, noisy, lengths=None):
        """Runs enhancement on the noisy input"""
        return self.separate_batch(noisy, lengths)


class SNREstimator(Pretrained):
    """A "ready-to-use" SNR estimator.
    """

    MODULES_NEEDED = ["encoder", "encoder_out"]
    HPARAMS_NEEDED = ["stat_pooling", "snrmax", "snrmin"]

    def estimate_batch(self, mix, predictions):
        """Run SI-SNR estimation on the estimated sources, and mixture.

        Arguments
        ---------
        mix : torch.tensor
            The mixture of sources of shape B X T
        predictions : torch.tensor
            of size (B x T x C),
            where B is batch size
                  T is number of time points
                  C is number of sources

        Returns
        -------
        tensor
            Estimate of SNR
        """

        predictions = predictions.permute(0, 2, 1)
        predictions = predictions.reshape(-1, predictions.size(-1))

        if hasattr(self.hparams, "separation_norm_type"):
            if self.hparams.separation_norm_type == "max":
                predictions = (
                    predictions / predictions.max(dim=1, keepdim=True)[0]
                )
                mix = mix / mix.max(dim=1, keepdim=True)[0]

            elif self.hparams.separation_norm_type == "stnorm":
                predictions = (
                    predictions - predictions.mean(dim=1, keepdim=True)
                ) / predictions.std(dim=1, keepdim=True)
                mix = (mix - mix.mean(dim=1, keepdim=True)) / mix.std(
                    dim=1, keepdim=True
                )

        min_T = min(predictions.shape[1], mix.shape[1])
        assert predictions.shape[1] == mix.shape[1], "lengths change"

        mix_repeat = mix.repeat(2, 1)
        inp_cat = torch.cat(
            [
                predictions[:, :min_T].unsqueeze(1),
                mix_repeat[:, :min_T].unsqueeze(1),
            ],
            dim=1,
        )

        enc = self.mods.encoder(inp_cat)
        enc = enc.permute(0, 2, 1)
        enc_stats = self.hparams.stat_pooling(enc)

        # this gets the SI-SNR estimate in the compressed range 0-1
        snrhat = self.mods.encoder_out(enc_stats).squeeze()

        # get the SI-SNR estimate in the true range
        snrhat = self.gettrue_snrrange(snrhat)
        return snrhat

    def forward(self, mix, predictions):
        """Just run the batch estimate"""
        return self.estimate_batch(mix, predictions)

    def gettrue_snrrange(self, inp):
        """Convert from 0-1 range to true snr range"""
        rnge = self.hparams.snrmax - self.hparams.snrmin
        inp = inp * rnge
        inp = inp + self.hparams.snrmin
        return inp<|MERGE_RESOLUTION|>--- conflicted
+++ resolved
@@ -1259,13 +1259,8 @@
             outputs.shape[2] * outputs.shape[3],
         )
 
-<<<<<<< HEAD
-        (outputs, h), _ = self.modules.rnn(outputs)
-        outputs = self.modules.dnn(outputs)
-=======
-        outputs, h = self.mods.rnn(outputs)
+        (outputs, h), _ = self.mods.rnn(outputs)
         outputs = self.mods.dnn(outputs)
->>>>>>> 73b54603
         output_prob = torch.sigmoid(outputs)
 
         return output_prob
