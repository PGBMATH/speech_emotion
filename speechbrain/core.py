"""Core SpeechBrain code for running experiments.

Authors
 * Peter Plantinga 2020, 2023
 * Abdel Heba 2020
 * Mirco Ravanelli 2020
 * Aku Rouhe 2021
 * Andreas Nautsch 2022
 * Sylvain de Langen 2023
 * Adel Moumen 2023
"""

import os
import sys
import yaml
import time
import torch
import shutil
import logging
import inspect
import pathlib
import argparse
import tempfile
import warnings
from contextlib import contextmanager
import speechbrain as sb
from datetime import date
from enum import Enum, auto
from tqdm.contrib import tqdm
from types import SimpleNamespace
from torch.nn import SyncBatchNorm
from torch.utils.data import DataLoader
from torch.nn import DataParallel as DP
from torch.utils.data import IterableDataset
from torch.utils.data import DistributedSampler
from torch.nn.parallel import DistributedDataParallel as DDP
from hyperpyyaml import resolve_references
from speechbrain.utils.optimizers import rm_vector_weight_decay
from speechbrain.dataio.dataloader import LoopedLoader
from speechbrain.dataio.dataloader import SaveableDataLoader
from speechbrain.dataio.sampler import DistributedSamplerWrapper
from speechbrain.dataio.sampler import ReproducibleRandomSampler
from dataclasses import dataclass

logger = logging.getLogger(__name__)
DEFAULT_LOG_CONFIG = os.path.dirname(os.path.abspath(__file__))
DEFAULT_LOG_CONFIG = os.path.join(DEFAULT_LOG_CONFIG, "log-config.yaml")
torch._C._jit_set_profiling_executor(False)
torch._C._jit_set_profiling_mode(False)
INTRA_EPOCH_CKPT_FLAG = "brain_intra_epoch_ckpt"
PYTHON_VERSION_MAJOR = 3
PYTHON_VERSION_MINOR = 7

# Arguments passed via the run opts dictionary
run_opt_defaults = {
    "test_only": False,
    "debug": False,
    "debug_batches": 2,
    "debug_epochs": 2,
    "debug_persistently": False,
    "device": "cpu",
    "data_parallel_backend": False,
    "distributed_backend": "nccl",
    "find_unused_parameters": False,
    "jit": False,
    "jit_module_keys": None,
    "compile": False,
    "compile_module_keys": None,
    "compile_mode": "reduce-overhead",
    "compile_using_fullgraph": False,
    "compile_using_dynamic_shape_tracing": False,
    "precision": "fp32",
<<<<<<< HEAD
=======
    "auto_mix_prec": False,
    "bfloat16_mix_prec": False,
>>>>>>> f6e297e6
    "max_grad_norm": 5.0,
    "skip_nonfinite_grads": False,
    "nonfinite_patience": 3,
    "noprogressbar": False,
    "ckpt_interval_minutes": 0,
    "ckpt_interval_steps": 0,
    "grad_accumulation_factor": 1,
    "optimizer_step_limit": None,
    "tqdm_colored_bar": False,
    "tqdm_barcolor": {"train": "GREEN", "valid": "MAGENTA", "test": "CYAN"},
    "remove_vector_weight_decay": False,
}


@dataclass
class AMPConfig:
    """Configuration for automatic mixed precision (AMP).

    Arguments
    ---------
    dtype : torch.dtype
        The dtype to use for AMP.
    """

    dtype: torch.dtype

    @classmethod
    def from_name(self, name):
        """Create an AMPConfig from a string name.

        Arguments
        ---------
        name : str
            The name of the AMPConfig to create.  Must be one of `fp32`,
            `fp16`, or `bf16`.

        Returns
        -------
        AMPConfig
            The AMPConfig corresponding to the name.
        """
        if name is None or name == "fp32":
            return AMPConfig(torch.float32)
        elif name == "fp16":
            return AMPConfig(torch.float16)
        elif name == "bf16":
            return AMPConfig(torch.bfloat16)
        else:
            raise ValueError(
                f"Specified autocast mode ({name}) incorrect, expected one of `fp32`, `fp16`, `bf16`."
            )


def create_experiment_directory(
    experiment_directory,
    hyperparams_to_save=None,
    overrides={},
    log_config=DEFAULT_LOG_CONFIG,
    save_env_desc=True,
):
    """Create the output folder and relevant experimental files.

    Arguments
    ---------
    experiment_directory : str
        The place where the experiment directory should be created.
    hyperparams_to_save : str
        A filename of a yaml file representing the parameters for this
        experiment. If passed, references are resolved, and the result is
        written to a file in the experiment directory called "hyperparams.yaml".
    overrides : dict
        A mapping of replacements made in the yaml file, to save in yaml.
    log_config : str
        A yaml filename containing configuration options for the logger.
    save_env_desc : bool
        If True, an environment state description is saved to the experiment
        directory, in a file called env.log in the experiment directory.
    """
    try:
        # all writing command must be done with the main_process
        if sb.utils.distributed.if_main_process():
            if not os.path.isdir(experiment_directory):
                os.makedirs(experiment_directory)

            # Write the parameters file
            if hyperparams_to_save is not None:
                hyperparams_filename = os.path.join(
                    experiment_directory, "hyperparams.yaml"
                )
                with open(hyperparams_to_save) as f:
                    resolved_yaml = resolve_references(f, overrides)
                with open(hyperparams_filename, "w") as w:
                    print("# Generated %s from:" % date.today(), file=w)
                    print("# %s" % os.path.abspath(hyperparams_to_save), file=w)
                    print("# yamllint disable", file=w)
                    shutil.copyfileobj(resolved_yaml, w)

            # Copy executing file to output directory
            module = inspect.getmodule(inspect.currentframe().f_back)
            if module is not None:
                callingfile = os.path.realpath(module.__file__)
                shutil.copy(callingfile, experiment_directory)

            # Log exceptions to output automatically
            log_file = os.path.join(experiment_directory, "log.txt")
            logger_overrides = {
                "handlers": {"file_handler": {"filename": log_file}}
            }
            sb.utils.logger.setup_logging(log_config, logger_overrides)
            sys.excepthook = _logging_excepthook

            # Log beginning of experiment!
            logger.info("Beginning experiment!")
            logger.info(f"Experiment folder: {experiment_directory}")

            # Save system description:
            if save_env_desc:
                description_str = sb.utils.logger.get_environment_description()
                with open(
                    os.path.join(experiment_directory, "env.log"), "w"
                ) as fo:
                    fo.write(description_str)
    finally:
        # wait for main_process if ddp is used
        sb.utils.distributed.ddp_barrier()


def _logging_excepthook(exc_type, exc_value, exc_traceback):
    """Interrupt exception raising to log the error."""
    logger.error("Exception:", exc_info=(exc_type, exc_value, exc_traceback))


def parse_arguments(arg_list=None):
    """Parse command-line arguments to the experiment.

    Arguments
    ---------
    arg_list : list, None
        A list of arguments to parse.  If not given, this is read from
        `sys.argv[1:]`

    Returns
    -------
    param_file : str
        The location of the parameters file.
    run_opts : dict
        Run options, such as distributed, device, etc.
    overrides : dict
        The overrides to pass to ``load_hyperpyyaml``.

    Example
    -------
    >>> argv = ['hyperparams.yaml', '--device', 'cuda:1', '--seed', '10']
    >>> filename, run_opts, overrides = parse_arguments(argv)
    >>> filename
    'hyperparams.yaml'
    >>> run_opts["device"]
    'cuda:1'
    >>> overrides
    'seed: 10'
    """
    if arg_list is None:
        arg_list = sys.argv[1:]
    parser = argparse.ArgumentParser(description="Run a SpeechBrain experiment")
    parser.add_argument(
        "param_file",
        type=str,
        help="A yaml-formatted file using the extended YAML syntax. "
        "defined by SpeechBrain.",
    )
    parser.add_argument(
        "--test_only",
        default=False,
        action="store_true",
        help="Run the experiment in evaluate only mode."
        "It skipps the training and goes directly to the evaluation."
        "The model is expected to be already trained.",
    )
    parser.add_argument(
        "--debug",
        default=False,
        action="store_true",
        help="Run the experiment with only a few batches for all "
        "datasets, to ensure code runs without crashing.",
    )
    parser.add_argument(
        "--debug_batches",
        type=int,
        default=2,
        help="Number of batches to run in debug mode.",
    )
    parser.add_argument(
        "--debug_epochs",
        type=int,
        default=2,
        help="Number of epochs to run in debug mode. "
        "If a non-positive number is passed, all epochs are run.",
    )
    parser.add_argument(
        "--debug_persistently",
        default=False,
        action="store_true",
        help="Keep data stored during debug mode (not using /tmp).",
    )
    parser.add_argument(
        "--log_config",
        type=str,
        help="A file storing the configuration options for logging",
    )
    parser.add_argument(
        "--device",
        type=str,
        default="cuda:0",
        help="The device to run the experiment on (e.g. 'cuda:0')",
    )
    parser.add_argument(
        "--data_parallel_backend",
        default=False,
        action="store_true",
        help="This flag enables training with data_parallel.",
    )
    parser.add_argument(
        "--distributed_backend",
        type=str,
        default="nccl",
        help="One of {nccl, gloo, mpi}",
    )
    parser.add_argument(
        "--find_unused_parameters",
        default=False,
        action="store_true",
        help="This flag disable unused parameters detection",
    )
    parser.add_argument(
        "--jit",
        default=False,
        action="store_true",
        help="Enables jit compilation for all modules. "
        "Compilation may fail depending on the modules. "
        "Use --jit_module_keys to compile a subset of modules.",
    )
    parser.add_argument(
        "--jit_module_keys",
        type=str,
        nargs="*",
        help="A list of keys in the 'modules' dict to jitify",
    )
    parser.add_argument(
        "--compile",
        default=False,
        action="store_true",
        help="Enabling this flag compiles all modules using torch.compile (if available). "
        "Beta feature. Use --compile_module_keys to compile a subset of modules. "
        "Set the compilation flags below properly. "
        "Compilation can be time-consuming and might fail.",
    )
    parser.add_argument(
        "--compile_module_keys",
        type=str,
        nargs="*",
        help="A list of keys in the 'modules' dict to compile using "
        "TorchInductor. If a module also has a JIT key specified, "
        "TorchInductor will take precedence when available.",
    )
    parser.add_argument(
        "--compile_mode",
        type=str,
        nargs="*",
        help="One of {default, reduce-overhead, max-autotune}",
    )
    parser.add_argument(
        "--compile_using_fullgraph",
        type=bool,
        nargs="*",
        help="Whether it is ok to break model into several subgraphs",
    )
    parser.add_argument(
        "--compile_using_dynamic_shape_tracing",
        type=bool,
        nargs="*",
        help="Use dynamic shape tracing for compilation",
    )
    parser.add_argument(
        "--precision",
        type=str,
        help="This flag enables training with automatic mixed-precision."
        "It can be set to `fp32`, `fp16`, or `bf16`.",
<<<<<<< HEAD
=======
    )
    parser.add_argument(
        "--auto_mix_prec",
        default=None,
        action="store_true",
        help="This flag enables training with automatic mixed-precision.",
    )
    parser.add_argument(
        "--bfloat16_mix_prec",
        default=None,
        action="store_true",
        help="This flag enables training with bfloat16 mixed-precision.",
>>>>>>> f6e297e6
    )
    parser.add_argument(
        "--max_grad_norm",
        type=float,
        help="Gradient norm will be clipped to this value, "
        "enter negative value to disable.",
    )
    parser.add_argument(
        "--skip_nonfinite_grads",
        default=False,
        action="store_true",
        help="Set the gradients to None if they are nonfinite (inf or nan).",
    )
    parser.add_argument(
        "--nonfinite_patience",
        type=int,
        help="Max number of batches per epoch to skip if loss is nonfinite.",
    )
    parser.add_argument(
        "--noprogressbar",
        default=None,
        action="store_true",
        help="This flag disables the data loop progressbars.",
    )
    parser.add_argument(
        "--ckpt_interval_minutes",
        type=float,
        help="Amount of time between saving intra-epoch checkpoints "
        "in minutes. If non-positive, intra-epoch checkpoints are not saved.",
    )
    parser.add_argument(
        "--ckpt_interval_steps",
        type=int,
        help="Save an intra-epoch checkpoint after this many steps."
        "If non-positive, intra-epoch checkpoints are not saved.",
    )
    parser.add_argument(
        "--grad_accumulation_factor",
        type=int,
        help="Number of batches to accumulate gradients before optimizer step",
    )
    parser.add_argument(
        "--optimizer_step_limit",
        type=int,
        help="Number of optimizer steps to run. If not passed, all epochs are run.",
    )
    parser.add_argument(
        "--tqdm_colored_bar",
        default=False,
        action="store_true",
        help="Enable colored progress-bar in tqdm. If this is "
        "false, tqdm shall use default colors.",
    )
    parser.add_argument(
        "--remove_vector_weight_decay",
        default=False,
        action="store_true",
        help="Make vectors (e.g. norms and biases) a separate parameter group without weight_decay.",
    )

    # Accept extra args to override yaml
    run_opts, overrides = parser.parse_known_args(arg_list)

    # Ignore items that are "None", they were not passed
    run_opts = {k: v for k, v in vars(run_opts).items() if v is not None}

    param_file = run_opts["param_file"]
    del run_opts["param_file"]

    overrides = _convert_to_yaml(overrides)

    # Checking that DataParallel use the right number of GPU
    if run_opts["data_parallel_backend"]:
        if torch.cuda.device_count() == 0:
            raise ValueError("You must have at least 1 GPU.")

    # force device arg to be the same as local_rank from torchrun
    local_rank = os.environ.get("LOCAL_RANK")
    if local_rank is not None and "cuda" in run_opts["device"]:
        run_opts["device"] = run_opts["device"][:-1] + str(local_rank)

    return param_file, run_opts, overrides


def _convert_to_yaml(overrides):
    """Convert args to yaml for overrides"""
    yaml_string = ""

    # Handle '--arg=val' type args
    joined_args = "=".join(overrides)
    split_args = joined_args.split("=")

    for arg in split_args:
        if arg.startswith("--"):
            yaml_string += "\n" + arg[len("--") :] + ":"
        else:
            yaml_string += " " + arg

    return yaml_string.strip()


class Stage(Enum):
    """Simple enum to track stage of experiments."""

    TRAIN = auto()
    VALID = auto()
    TEST = auto()


@sb.utils.checkpoints.register_checkpoint_hooks
class Brain:
    """Brain class abstracts away the details of data loops.

    The primary purpose of the `Brain` class is the implementation of
    the ``fit()`` method, which iterates epochs and datasets for the
    purpose of "fitting" a set of modules to a set of data.

    In order to use the ``fit()`` method, one should sub-class the ``Brain``
    class and override any methods for which the default behavior does not
    match the use case. For a simple use case (e.g., training a single model
    with a single dataset) the only methods that need to be overridden are:

    * ``compute_forward()``
    * ``compute_objectives()``

    The example below illustrates how overriding these two methods is done.

    For more complicated use cases, such as multiple modules that need to
    be updated, the following methods can be overridden:

    * ``fit_batch()``
    * ``evaluate_batch()``

    Arguments
    ---------
    modules : dict of str:torch.nn.Module pairs
        These modules are passed to the optimizer by default if they have
        trainable parameters, and will have ``train()``/``eval()`` called on them.
    opt_class : torch.optim class
        A torch optimizer constructor that takes only the list of
        parameters (e.g. a lambda or partial function definition). By default,
        this will be passed all modules in ``modules`` at the
        beginning of the ``fit()`` method. This behavior can be changed
        by overriding the ``configure_optimizers()`` method.
    hparams : dict
        Each key:value pair should consist of a string key and a hyperparameter
        that is used within the overridden methods. These will
        be accessible via an ``hparams`` attribute, using "dot" notation:
        e.g., self.hparams.model(x).
    run_opts : dict
        A set of options to change the runtime environment, including

        debug (bool)
            If ``True``, this will only iterate a few batches for all
            datasets, to ensure code runs without crashing.
        debug_batches (int)
            Number of batches to run in debug mode, Default ``2``.
        debug_epochs (int)
            Number of epochs to run in debug mode, Default ``2``.
            If a non-positive number is passed, all epochs are run.
        debug_persistently (bool)
            Keep data stored during debug mode (not using /tmp), Default ``False``.
        jit (bool)
            Enable to compile all modules using jit, Default ``False``.
        jit_module_keys (list of str)
            List of keys in ``modules`` that should be jit compiled.
        compile (bool)
            Enable to compile all modules using torch.compile, Default ``False``.
        compile_module_keys (list of str)
            List of keys in ``modules`` that should be compiled using
            ``torch.compile``. If ``torch.compile`` is unavailable,
            an error is raised.
        compile_mode (str)
            One of ``default``, ``reduce-overhead``, ``max-autotune``, Default ``reduce-overhead``.
        compile_using_fullgraph (bool)
            Whether it is ok to break model into several subgraphs, Default ``False``.
        compile_using_dynamic_shape_tracing (bool)
            Use dynamic shape tracing for compilation, Default ``False``.
        distributed_backend (str)
            One of ``nccl``, ``gloo``, ``mpi``.
        device (str)
            The location for performing computations.
        precision (str)
            One of ``fp32``, ``fp16``, ``bf16``.
<<<<<<< HEAD
=======
        auto_mix_prec (bool)
            If ``True``, automatic mixed-precision (fp16) is used.
            Activate it only with cuda. Note: this is a
            deprecated feature, and will be removed in the future.
        bfloat16_mix_prec (bool)
            If ``True``, automatic mixed-precision (bf16) is used.
            Activate it only with cuda. Note: this is a
            deprecated feature, and will be removed in the future.
>>>>>>> f6e297e6
        max_grad_norm (float)
            Default implementation of ``fit_batch()`` uses
            ``clip_grad_norm_`` with this value. Default: ``5``.
        skip_nonfinite_grads (bool)
            If ``True``, sets gradients to zero if they are non-finite
            (e.g., NaN, Inf). Default: ``False``.
        nonfinite_patience (int)
            Number of times to ignore non-finite losses before stopping.
            Default: ``3``.
        noprogressbar (bool)
            Whether to turn off progressbar when training. Default: ``False``.
        ckpt_interval_minutes (float)
            Amount of time between saving intra-epoch checkpoints,
            in minutes, default: ``15.0``. If non-positive, these are not saved.
        ckpt_interval_steps (int)
            Number of steps between saving intra-epoch checkpoints.
            If non-positive, these are not saved. Default: ``0``.


        Typically in a script this comes from ``speechbrain.parse_args``, which
        has different defaults than Brain. If an option is not defined here
        (keep in mind that parse_args will inject some options by default),
        then the option is also searched for in hparams (by key).
    checkpointer : speechbrain.Checkpointer
        By default, this will be used to load checkpoints, and will have the
        optimizer added to continue training if interrupted.
    profiler : torch.profiler.profile
        Context manager for profiling and benchmarking of training/inference steps.
        Default: ``None`` (skip profiling).

    Example
    -------
    >>> from torch.optim import SGD
    >>> class SimpleBrain(Brain):
    ...     def compute_forward(self, batch, stage):
    ...         return self.modules.model(batch[0])
    ...     def compute_objectives(self, predictions, batch, stage):
    ...         return torch.nn.functional.l1_loss(predictions, batch[0])
    >>> model = torch.nn.Linear(in_features=10, out_features=10)
    >>> brain = SimpleBrain({"model": model}, opt_class=lambda x: SGD(x, 0.1))
    >>> brain.fit(range(1), ([torch.rand(10, 10), torch.rand(10, 10)],))
    """

    def __init__(  # noqa: C901
        self,
        modules=None,
        opt_class=None,
        hparams=None,
        run_opts=None,
        checkpointer=None,
        profiler=None,
    ):
        self.optimizers_dict = None
        self.opt_class = opt_class
        self.checkpointer = checkpointer
        self.profiler = profiler

        for arg, default in run_opt_defaults.items():
            if run_opts is not None and arg in run_opts:
                if hparams is not None and arg in hparams:
                    logger.info(
                        "Info: "
                        + arg
                        + " arg overridden by command line input to: "
                        + str(run_opts[arg])
                    )
                setattr(self, arg, run_opts[arg])
            else:
                # If any arg from run_opt_defaults exist in hparams and
                # not in command line args "run_opts"
                if hparams is not None and arg in hparams:
                    logger.info(
                        "Info: " + arg + " arg from hparam file is used"
                    )
                    setattr(self, arg, hparams[arg])
                else:
                    setattr(self, arg, default)

        # Check Python version
        if not (
            sys.version_info.major == PYTHON_VERSION_MAJOR
            and sys.version_info.minor >= PYTHON_VERSION_MINOR
        ):
            logger.warning(
                "Detected Python "
                + str(sys.version_info.major)
                + "."
                + str(sys.version_info.minor)
                + ". We suggest using SpeechBrain with Python >="
                + str(PYTHON_VERSION_MAJOR)
                + "."
                + str(PYTHON_VERSION_MINOR)
            )

        # Assume `torchrun` was used if `RANK` and `LOCAL_RANK` are set
        self.distributed_launch = (
            os.environ.get("RANK") is not None
            and os.environ.get("LOCAL_RANK") is not None
        )

        if self.data_parallel_backend and self.distributed_launch:
            raise ValueError(
                "To use data_parallel backend, start your script with:\n\t"
                "python experiment.py hyperparams.yaml "
                "--data_parallel_backend=True\n"
                "To use DDP backend, start your script with:\n\t"
                "torchrun [args] experiment.py hyperparams.yaml"
            )

        if self.ckpt_interval_minutes > 0 and self.ckpt_interval_steps > 0:
            sys.exit(
                "The options `ckpt_interval_minutes` and `ckpt_interval_steps` "
                "are mutually exclusive. "
                "Please keep only one active per experiment run."
            )

        # Switch to the right context
        if self.device == "cuda":
            torch.cuda.set_device(0)
        elif "cuda" in self.device:
            torch.cuda.set_device(int(self.device[-1]))

        # Put modules on the right device, accessible with dot notation
        self.modules = torch.nn.ModuleDict(modules).to(self.device)

        # The next line ensures that both tensors marked as parameters and standard tensors,
        # such as those used in InputNormalization, are placed on the right device.
        for module in self.modules:
            if hasattr(self.modules[module], "to"):
                self.modules[module] = self.modules[module].to(self.device)

        # Make hyperparams available with dot notation too
        if hparams is not None:
            self.hparams = SimpleNamespace(**hparams)

        # Checkpointer should point at a temporary directory in debug mode
        if (
            self.debug
            and not self.debug_persistently
            and self.checkpointer is not None
            and hasattr(self.checkpointer, "checkpoints_dir")
        ):
            tempdir = tempfile.TemporaryDirectory()
            logger.info(
                "Since debug mode is active, switching checkpointer "
                f"output to temporary directory: {tempdir.name}"
            )
            self.checkpointer.checkpoints_dir = pathlib.Path(tempdir.name)

            # Keep reference to tempdir as long as checkpointer exists
            self.checkpointer.tempdir = tempdir

        # Sampler should be handled by `make_dataloader`
        # or if you provide a DataLoader directly, you can set
        # this.train_sampler = your_sampler
        # to have your_sampler.set_epoch() called on each epoch.
        self.train_sampler = None

<<<<<<< HEAD
=======
        if self.auto_mix_prec:
            logger.warning(
                "The option `--auto_mix_prec` is deprecated and will be removed in the future. "
                "Please use `--precision=fp16` instead."
            )
            self.precision = "fp16"

        if self.bfloat16_mix_prec:
            logger.warning(
                "The option `--bfloat16_mix_prec` is deprecated and will be removed in the future. "
                "Please use `--precision=bf16` instead."
            )
            self.precision = "bf16"

>>>>>>> f6e297e6
        if self.device == "cpu" and self.precision == "fp16":
            raise ValueError(
                "The option `--precision` is enabled with the value "
                "fp16. This option is not yet supported on CPU. "
                "Please use `--precision=bf16` instead to get "
                "mixed precision on CPU."
            )

        gradscaler_enabled = self.precision == "fp16" and "cuda" in self.device
        if self.skip_nonfinite_grads and gradscaler_enabled:
            logger.warning(
                "The option `skip_nonfinite_grads` will be ignored "
                "because GradScaler is enabled and will automatically "
                "skip nonfinite gradients."
            )

        logger.info(
            f"Gradscaler enabled: {gradscaler_enabled}. Using precision: {self.precision}."
        )
        self.scaler = torch.cuda.amp.GradScaler(enabled=gradscaler_enabled)

        self.use_amp = False
        if self.device == "cpu" and self.precision == "bf16":
            self.use_amp = True
        elif "cuda" in self.device and self.precision in ["fp16", "bf16"]:
            self.use_amp = True

        if self.use_amp and self.checkpointer is not None:
            self.checkpointer.add_recoverable("scaler", self.scaler)

        # List parameter count for the user
        total_params = sum(
            p.numel() for p in self.modules.parameters() if p.requires_grad
        )
        if total_params > 0:
            clsname = self.__class__.__name__
            fmt_num = sb.utils.logger.format_order_of_magnitude(total_params)
            logger.info(f"{fmt_num} trainable parameters in {clsname}")

        if self.distributed_launch:
            self.rank = int(os.environ["RANK"])
            if not torch.distributed.is_initialized():
                if self.rank > 0:
                    raise ValueError(
                        " ================ WARNING ==============="
                        "Please add sb.ddp_init_group() into your exp.py"
                        "To use DDP backend, start your script with:\n\t"
                        "torchrun [args] experiment.py hyperparams.yaml"
                    )
                else:
                    logger.warning(
                        "To use DDP, please add "
                        "sb.utils.distributed.ddp_init_group() into your exp.py"
                    )
                    logger.info(
                        "Only the main process is alive, "
                        "all other subprocess were killed."
                    )

        # Prepare iterating variables
        self.avg_train_loss = 0.0
        self.step = 0
        self.optimizer_step = 0

        # Add this class to the checkpointer for intra-epoch checkpoints
        if self.checkpointer is not None:
            self.checkpointer.add_recoverable("brain", self)

        # Force default color for tqdm progrressbar
        if not self.tqdm_colored_bar:
            self.tqdm_barcolor = dict.fromkeys(self.tqdm_barcolor, "")

    def compute_forward(self, batch, stage):
        """Forward pass, to be overridden by sub-classes.

        Arguments
        ---------
        batch : torch.Tensor or tensors
            An element from the dataloader, including inputs for processing.
        stage : Stage
            The stage of the experiment: Stage.TRAIN, Stage.VALID, Stage.TEST

        Returns
        -------
        torch.Tensor or Tensors
            The outputs after all processing is complete.
            Directly passed to ``compute_objectives()``.
        """
        raise NotImplementedError

    def compute_objectives(self, predictions, batch, stage):
        """Compute loss, to be overridden by sub-classes.

        Arguments
        ---------
        predictions : torch.Tensor or Tensors
            The output tensor or tensors to evaluate.
            Comes directly from ``compute_forward()``.
        batch : torch.Tensor or tensors
            An element from the dataloader, including targets for comparison.
        stage : Stage
            The stage of the experiment: Stage.TRAIN, Stage.VALID, Stage.TEST

        Returns
        -------
        loss : torch.Tensor
            A tensor with the computed loss.
        """
        raise NotImplementedError

    def on_stage_start(self, stage, epoch=None):
        """Gets called when a stage starts.

        Useful for defining class variables used during the stage.

        Arguments
        ---------
        stage : Stage
            The stage of the experiment: Stage.TRAIN, Stage.VALID, Stage.TEST
        epoch : int
            The current epoch count.
        """
        pass

    def on_stage_end(self, stage, stage_loss, epoch=None):
        """Gets called at the end of a stage.

        Useful for computing stage statistics, saving checkpoints, etc.

        Arguments
        ---------
        stage : Stage
            The stage of the experiment: Stage.TRAIN, Stage.VALID, Stage.TEST
        stage_loss : float
            The average loss over the completed stage.
        epoch : int
            The current epoch count.
        """
        pass

    def make_dataloader(
        self, dataset, stage, ckpt_prefix="dataloader-", **loader_kwargs
    ):
        """Creates DataLoaders for Datasets.

        This is used by ``fit()`` and ``evaluate()`` if they just receive
        Datasets.

        Alternatively, this can be called from outside the Brain subclass.
        In that case, the DataLoader should be passed to ``fit()`` in place
        of the dataset.

        The Stage.TRAIN DataLoader is handled specially. It has extra args for
        shuffle and drop_last. In DDP a DistributedSampler is created (unless
        the dataset is an IterableDataset).

        NOTE
        ----
        Some important DataLoader arguments are passed via **loader_kwargs,
        e.g., batch_size, num_workers, pin_memory.

        NOTE
        ----
        By default, ``evaluate()`` specifies ckpt_prefix=None to stop the test
        DataLoader being added to the checkpointer. If you need to add a
        recoverable after saving checkpoints (e.g., at test time, after
        checkpointing the training), and still be able to recover reasonably,
        you should probably specify ``allow_partial_load=True``.

        Arguments
        ---------
        dataset : Dataset
            A set of data to use to create data loader. If the Dataset is a
            DynamicItemDataset, PaddedBatch is used as the default collate_fn,
            unless specified in loader_kwargs.
        stage : Stage
            The stage of the experiment: Stage.TRAIN, Stage.VALID, Stage.TEST
        ckpt_prefix : str, None
            Prefix to use for SaveableDataLoader Checkpoint name. The Stage
            name is added to this to create the full key. Set to None to not
            save the DataLoader.
        **loader_kwargs : dict
            Additional keyword arguments to the DataLoader.
            E.g., batch_size, num_workers, pin_memory.
        """
        # TRAIN stage is handled specially.
        if stage == sb.Stage.TRAIN:
            loader_kwargs = self._train_loader_specifics(dataset, loader_kwargs)
        # This commented-out code block is useful when one can ensure
        # metric reporting is DDP-valid for VALID & EVAL datasets.
        # elif self.distributed_launch:
        #     loader_kwargs = sb.dataio.dataloader.distributed_loader_specifics(
        #         self.distributed_launch, self.rank, dataset, loader_kwargs
        #     )
        dataloader = sb.dataio.dataloader.make_dataloader(
            dataset, **loader_kwargs
        )

        if (
            self.checkpointer is not None
            and ckpt_prefix is not None
            and (
                isinstance(dataloader, SaveableDataLoader)
                or isinstance(dataloader, LoopedLoader)
            )
        ):
            ckpt_key = ckpt_prefix + stage.name
            self.checkpointer.add_recoverable(ckpt_key, dataloader)
        return dataloader

    def _train_loader_specifics(self, dataset, loader_kwargs):
        sampler = loader_kwargs.get("sampler", None)
        # Shuffling should really only matter for the train stage. Shuffling
        # will also lead to more padding in batches if the order was otherwise
        # sorted by length.
        shuffle = loader_kwargs.get("shuffle", False)
        if shuffle and not self.distributed_launch:
            if sampler is not None:
                raise ValueError(
                    "Cannot specify both shuffle=True"
                    "and a sampler in loader_kwargs"
                )
            sampler = ReproducibleRandomSampler(dataset)
            self.train_sampler = sampler
            loader_kwargs["sampler"] = self.train_sampler
            # Delete the shuffle flag, since you cannot specify both a sampler and
            # shuffling:
            del loader_kwargs["shuffle"]

        # Possibly make a DistributedSampler or a wrapper for some other sampler
        if self.distributed_launch and not isinstance(dataset, IterableDataset):
            # sort or not
            if hasattr(self.hparams, "sorting"):
                shuffle_ddp = (
                    self.hparams.sorting == "random"
                )  # False if 'ascending' or 'descending'
            else:
                shuffle_ddp = True

            drop_last = loader_kwargs.get("drop_last", False)
            # num_replicas arg is equal to world_size
            # and retrieved automatically within
            # DistributedSampler obj.
            if sampler is not None:
                self.train_sampler = DistributedSamplerWrapper(
                    sampler,
                    rank=self.rank,
                    drop_last=drop_last,
                    shuffle=shuffle,
                )

                # with DistributedSamplerWrapper, one must disable shuffling for dataloader
                loader_kwargs["shuffle"] = False
                loader_kwargs["sampler"] = self.train_sampler
            elif loader_kwargs.get("batch_sampler") is None:
                # no sampler and batch-sampler
                self.train_sampler = DistributedSampler(
                    dataset,
                    rank=self.rank,
                    shuffle=shuffle_ddp,
                    drop_last=drop_last,
                )

                # with DistributedSamplerWrapper, one must disable shuffling for dataloader
                loader_kwargs["shuffle"] = False
                loader_kwargs["sampler"] = self.train_sampler
            else:  # batch_sampler was specified
                self.train_sampler = DistributedSamplerWrapper(
                    loader_kwargs.get("batch_sampler", None),
                    rank=self.rank,
                    shuffle=shuffle_ddp,
                )
                loader_kwargs["batch_sampler"] = self.train_sampler
        elif self.distributed_launch and isinstance(dataset, IterableDataset):
            logger.warning(
                "Cannot automatically solve distributed sampling "
                "for IterableDataset."
            )
        return loader_kwargs

    def on_fit_start(self):
        """Gets called at the beginning of ``fit()``, on multiple processes
        if ``distributed_count > 0`` and backend is ddp.

        Default implementation compiles the jit modules, initializes
        optimizers, and loads the latest checkpoint to resume training.
        """
        # Run this *after* starting all processes since jit/compiled modules
        # cannot be pickled.
        self._compile()

        # Wrap modules with parallel backend after jit
        self._wrap_distributed()

        # Initialize optimizers after parameters are configured
        self.init_optimizers()

        # Load latest checkpoint to resume training if interrupted
        if self.checkpointer is not None:
            self.checkpointer.recover_if_possible()

    def init_optimizers(self):
        """Called during ``on_fit_start()``, initialize optimizers
        after parameters are fully configured (e.g. DDP, jit).

        The default implementation of this method depends on an optimizer
        class being passed at initialization that takes only a list
        of parameters (e.g., a lambda or a partial function definition).
        This creates a single optimizer that optimizes all trainable params.

        Override this class if there are multiple optimizers.
        """

        all_params = self.modules.parameters()

        if self.opt_class is not None:
            if self.remove_vector_weight_decay:
                all_params = rm_vector_weight_decay(self.modules)

            self.optimizer = self.opt_class(all_params)

            self.optimizers_dict = {"opt_class": self.optimizer}

            if self.checkpointer is not None:
                self.checkpointer.add_recoverable("optimizer", self.optimizer)

    def zero_grad(self, set_to_none=False):
        """Sets the gradients of all optimized ``torch.Tensor``s to zero
        if ``set_to_none=False`` (default) or to None otherwise.

        Setting gradients to None should save the memory, e.g.
        during ``evaluate()`` and thus larger batch might be used.
        """
<<<<<<< HEAD
        for opt in self.freeze_optimizers(self.optimizers_dict).values():
            opt.zero_grad(set_to_none=set_to_none)
=======
        if self.optimizers_dict is not None:
            for opt in self.freeze_optimizers(self.optimizers_dict).values():
                opt.zero_grad(set_to_none=set_to_none)
        elif self.opt_class is not None:
            self.optimizer.zero_grad(set_to_none=set_to_none)
>>>>>>> f6e297e6

    def on_evaluate_start(self, max_key=None, min_key=None):
        """Gets called at the beginning of ``evaluate()``

        Default implementation loads the best-performing checkpoint for
        evaluation, based on stored metrics.

        Arguments
        ---------
        max_key : str
            Key to use for finding best checkpoint (higher is better).
            By default, passed to ``self.checkpointer.recover_if_possible()``.
        min_key : str
            Key to use for finding best checkpoint (lower is better).
            By default, passed to ``self.checkpointer.recover_if_possible()``.
        """

        # Recover best checkpoint for evaluation
        if self.checkpointer is not None:
            self.checkpointer.recover_if_possible(
                max_key=max_key, min_key=min_key,
            )

    def fit_batch(self, batch):
        """Fit one batch, override to do multiple updates.

        The default implementation depends on a few methods being defined
        with a particular behavior:

        * ``compute_forward()``
        * ``compute_objectives()``
        * ``optimizers_step()``

        Also depends on having optimizers passed at initialization.

        Arguments
        ---------
        batch : list of torch.Tensors
            Batch of data to use for training. Default implementation assumes
            this batch has two elements: inputs and targets.

        Returns
        -------
        detached loss
        """
        amp = AMPConfig.from_name(self.precision)
        should_step = (self.step % self.grad_accumulation_factor) == 0

        with self.no_sync(not should_step):
            if self.use_amp:
                with torch.autocast(
                    dtype=amp.dtype, device_type=torch.device(self.device).type,
                ):
                    outputs = self.compute_forward(batch, sb.Stage.TRAIN)
<<<<<<< HEAD
            else:
                outputs = self.compute_forward(batch, sb.Stage.TRAIN)

            # The objectives are removed from Autocast to avoid
            # potential numerical instabilities with CTC loss, etc.
            loss = self.compute_objectives(outputs, batch, sb.Stage.TRAIN)
=======
                    loss = self.compute_objectives(
                        outputs, batch, sb.Stage.TRAIN
                    )
            else:
                outputs = self.compute_forward(batch, sb.Stage.TRAIN)
                loss = self.compute_objectives(outputs, batch, sb.Stage.TRAIN)
>>>>>>> f6e297e6

            scaled_loss = self.scaler.scale(
                loss / self.grad_accumulation_factor
            )
<<<<<<< HEAD
=======
            self.check_loss_isfinite(scaled_loss)
>>>>>>> f6e297e6
            scaled_loss.backward()

        if should_step:
            self.optimizers_step()

        self.on_fit_batch_end(batch, outputs, loss, should_step)
        return loss.detach().cpu()

<<<<<<< HEAD
    def check_gradients(self):
        """ Checks if the gradients are finite. If not, it will emit a warning and set them to zero."""
        for param in self.modules.parameters():
            if param.requires_grad and param.grad is not None:
                if not torch.isfinite(param.grad).all():
                    param.grad = None
                    logger.warning(
                        f"Gradients {param.name} contain NaN or Inf. Setting to None."
                    )

    def freeze_optimizers(self, optimizers):
        """By default, this method returns the passed optimizers.
        Override this method if you want to freeze some optimizers
        during training. To do so, return a of active optimizers.
        """
        return optimizers

    def optimizers_step(self):
        """Performs a step of gradient descent on the optimizers. This method is called every
        ``grad_accumulation_factor`` steps."""
        # 1. get the valid optimizers, i.e., the ones that are not frozen during this step
        valid_optimizers = self.freeze_optimizers(self.optimizers_dict)

        # 2. unscale the gradients of the valid optimizers
        for opt in valid_optimizers.values():
            self.scaler.unscale_(opt)

        # 3. clip gradients
        # We are clipping this way because clipping on self.modules.parameters()
        # can leads to NaN/Inf gradients norm as doing the concatenation
        # of all parameters in a single vector can lead to overflow/underflow.
        for opt in valid_optimizers.values():
            torch.nn.utils.clip_grad_norm_(
                opt.param_groups[0]["params"], self.max_grad_norm
            )

        # no need to activate this flag if you are in fp16
        # since GradScaler is automatically handling the nonfinite gradients
        if not self.scaler.is_enabled() and self.skip_nonfinite_grads:
            self.check_gradients()

        # 4. step the valid optimizers
        # If the scaler is disable, it simply calls optimizer.step()
        for opt in valid_optimizers.values():
            self.scaler.step(opt)

        self.scaler.update()

        for opt in valid_optimizers.values():
            opt.zero_grad(set_to_none=True)

        self.optimizer_step += 1

    def on_fit_batch_start(self, batch, should_step):
        """Called at the beginning of ``fit_batch()``.

        Arguments
        ---------
        batch : list of torch.Tensors
            Batch of data to use for training. Default implementation assumes
            this batch has two elements: inputs and targets.
        should_step : boolean
            Whether optimizer.step() was called or not.
        """
        pass

    def on_fit_batch_end(self, batch, outputs, loss, should_step):
        """Called after ``fit_batch()``.

        Arguments
        ---------
        batch : list of torch.Tensors
            Batch of data to use for training. Default implementation assumes
            this batch has two elements: inputs and targets.
        outputs : list or dictionary of torch.Tensors
            Returned value of compute_forward().
        loss : torch.Tensor
            Returned value of compute_objectives().
        should_step : boolean
            Whether optimizer.step() was called or not.
        """
=======
    def check_loss_isfinite(self, loss):
        """Check if the loss is finite.

        If the loss is not finite, log a helpful message and increment the `nonfinite_count`.
        If the `nonfinite_count` exceeds the `--nonfinite_patience` threshold, stop the training
        and raise an error.

        This check is particularly useful when the loss becomes NaN or inf, while the
        parameters and gradients remain finite. It helps prevent getting stuck in an
        infinite loop during training.

        Arguments
        ---------
        loss : tensor
            The loss tensor after ``backward()`` has been called but
            before the optimizers ``step()``.
        """
        if not torch.isfinite(loss):
            self.nonfinite_count += 1

            # Check if patience is exhausted
            if self.nonfinite_count > self.nonfinite_patience:
                raise ValueError(
                    "Loss is not finite and patience is exhausted. "
                    "To debug, wrap `fit()` with "
                    "autograd's `detect_anomaly()`, e.g.\n\nwith "
                    "torch.autograd.detect_anomaly():\n\tbrain.fit(...)"
                )
            else:
                logger.warning("Patience not yet exhausted.")

    def check_gradients(self):
        """ Checks if the gradients are finite. If not, it will emit a warning and set them to zero."""
        for param in self.modules.parameters():
            if param.requires_grad and param.grad is not None:
                if not torch.isfinite(param.grad).all():
                    param.grad = None
                    logger.warning(
                        f"Gradients {param.name} contain NaN or Inf. Setting to None."
                    )

    def freeze_optimizers(self, optimizers):
        """By default, this method returns the passed optimizers.
        Override this method if you want to freeze some optimizers
        during training. To do so, return a of active optimizers.
        """
        return optimizers

    def optimizers_step(self):
        """Performs a step of gradient descent on the optimizers. This method is called every
        ``grad_accumulation_factor`` steps."""
        # 1. get the valid optimizers, i.e., the ones that are not frozen during this step
        if self.optimizers_dict is not None:
            valid_optimizers = self.freeze_optimizers(self.optimizers_dict)
        elif self.opt_class is not None:
            # if valid_optimizers is not defined which could happen if a user is using an old
            # init_optimizers() method, then we assume that the only valid optimizer is
            # self.optimizer (which is the default behavior).
            valid_optimizers = {"optimizer": self.optimizer}
        else:
            # Note: in some cases you might want to only compute gradients statistics and
            # you do not need to call the optimizers.step() method. In this case, you can
            # simply return from this method and skip the rest of the code.
            return

        # 2. unscale the gradients of the valid optimizers
        for opt in valid_optimizers.values():
            self.scaler.unscale_(opt)

        # 3. clip gradients
        # We are clipping this way because clipping on self.modules.parameters()
        # can leads to NaN/Inf gradients norm as doing the concatenation
        # of all parameters in a single vector can lead to overflow/underflow.
        for opt in valid_optimizers.values():
            torch.nn.utils.clip_grad_norm_(
                opt.param_groups[0]["params"], self.max_grad_norm
            )

        # Note: no need to activate this flag if you are in fp16
        # since GradScaler is automatically handling the nonfinite gradients
        if not self.scaler.is_enabled() and self.skip_nonfinite_grads:
            self.check_gradients()

        # 4. step the valid optimizers
        # If the scaler is disable, it simply calls optimizer.step()
        for opt in valid_optimizers.values():
            self.scaler.step(opt)

        self.scaler.update()

        for opt in valid_optimizers.values():
            opt.zero_grad(set_to_none=True)

        self.optimizer_step += 1

    def on_fit_batch_start(self, batch, should_step):
        """Called at the beginning of ``fit_batch()``.

        Arguments
        ---------
        batch : list of torch.Tensors
            Batch of data to use for training. Default implementation assumes
            this batch has two elements: inputs and targets.
        should_step : boolean
            Whether optimizer.step() was called or not.
        """
        pass

    def on_fit_batch_end(self, batch, outputs, loss, should_step):
        """Called after ``fit_batch()``.

        Arguments
        ---------
        batch : list of torch.Tensors
            Batch of data to use for training. Default implementation assumes
            this batch has two elements: inputs and targets.
        outputs : list or dictionary of torch.Tensors
            Returned value of compute_forward().
        loss : torch.Tensor
            Returned value of compute_objectives().
        should_step : boolean
            Whether optimizer.step() was called or not.
        """
>>>>>>> f6e297e6
        pass

    @torch.no_grad()
    def evaluate_batch(self, batch, stage):
        """Evaluate one batch, override for different procedure than train.

        The default implementation depends on two methods being defined
        with a particular behavior:

        * ``compute_forward()``
        * ``compute_objectives()``

        Arguments
        ---------
        batch : list of torch.Tensors
            Batch of data to use for evaluation. Default implementation assumes
            this batch has two elements: inputs and targets.
        stage : Stage
            The stage of the experiment: Stage.VALID, Stage.TEST

        Returns
        -------
        detached loss
        """

        out = self.compute_forward(batch, stage=stage)
        loss = self.compute_objectives(out, batch, stage=stage)
        return loss.detach().cpu()

    def _fit_train(self, train_set, epoch, enable):
        # Training stage
        self.on_stage_start(Stage.TRAIN, epoch)
        self.modules.train()
        self.zero_grad()

        # Reset nonfinite count to 0 each epoch
        self.nonfinite_count = 0

        if self.train_sampler is not None and hasattr(
            self.train_sampler, "set_epoch"
        ):
            self.train_sampler.set_epoch(epoch)

        # Time since last intra-epoch checkpoint
        last_ckpt_time = time.time()
        steps_since_ckpt = 0
        with tqdm(
            train_set,
            initial=self.step,
            dynamic_ncols=True,
            disable=not enable,
            colour=self.tqdm_barcolor["train"],
        ) as t:
            for batch in t:
                if self._optimizer_step_limit_exceeded:
                    logger.info("Train iteration limit exceeded")
                    break
                self.step += 1
                steps_since_ckpt += 1
                loss = self.fit_batch(batch)
                self.avg_train_loss = self.update_average(
                    loss, self.avg_train_loss
                )
                t.set_postfix(train_loss=self.avg_train_loss)

                # Profile only if desired (steps allow the profiler to know when all is warmed up)
                if self.profiler is not None:
                    if self.profiler.record_steps:
                        self.profiler.step()

                # Debug mode only runs a few batches
                if self.debug and self.step == self.debug_batches:
                    break

                if self._should_save_intra_epoch_ckpt(
                    last_ckpt_time, steps_since_ckpt
                ):
                    # Checkpointer class will handle running this on main only
                    self._save_intra_epoch_ckpt()
                    last_ckpt_time = time.time()
                    steps_since_ckpt = 0

        # Run train "on_stage_end" on all processes
        self.zero_grad(set_to_none=True)  # flush gradients
        self.on_stage_end(Stage.TRAIN, self.avg_train_loss, epoch)
        self.avg_train_loss = 0.0
        self.step = 0

    def _should_save_intra_epoch_ckpt(self, last_ckpt_time, steps_since_ckpt):
        """Determines if an intra-epoch checkpoint should be saved.

        Returns True if there's a checkpointer and time or steps has exceeded limit.
        """
        if self.checkpointer is None:
            return False

        # Return early if mid-epoch checkpoints are disabled to avoid sync
        if self.ckpt_interval_minutes <= 0 and self.ckpt_interval_steps <= 0:
            return False

        # Check if we've run for the requested amount of time
        elapsed_minutes = (time.time() - last_ckpt_time) / 60.0
        decision = 0 < self.ckpt_interval_minutes < elapsed_minutes

        # Save after requested # of steps
        decision = decision or 0 < self.ckpt_interval_steps <= steps_since_ckpt

        # If the program is not distributed, just return
        if not torch.distributed.is_initialized():
            return decision

        # Otherwise, broadcast decision to all processes from main (rank 0)
        # This solves synchronization issues where main gets a different
        # timing result than the other processes.
        else:
            broadcast_list = [decision]
            torch.distributed.broadcast_object_list(broadcast_list, src=0)
            return broadcast_list[0]

    def _fit_valid(self, valid_set, epoch, enable):
        # Validation stage
        if valid_set is not None:
            self.on_stage_start(Stage.VALID, epoch)
            self.modules.eval()
            avg_valid_loss = 0.0
            with torch.no_grad():
                for batch in tqdm(
                    valid_set,
                    dynamic_ncols=True,
                    disable=not enable,
                    colour=self.tqdm_barcolor["valid"],
                ):
                    self.step += 1
                    loss = self.evaluate_batch(batch, stage=Stage.VALID)
                    avg_valid_loss = self.update_average(loss, avg_valid_loss)

                    # Profile only if desired (steps allow the profiler to know when all is warmed up)
                    if self.profiler is not None:
                        if self.profiler.record_steps:
                            self.profiler.step()

                    # Debug mode only runs a few batches
                    if self.debug and self.step == self.debug_batches:
                        break

                self.step = 0
                self.on_stage_end(Stage.VALID, avg_valid_loss, epoch)

    def fit(
        self,
        epoch_counter,
        train_set,
        valid_set=None,
        progressbar=None,
        train_loader_kwargs={},
        valid_loader_kwargs={},
    ):
        """Iterate epochs and datasets to improve objective.

        Relies on the existence of multiple functions that can (or should) be
        overridden. The following methods are used and expected to have a
        certain behavior:

        * ``fit_batch()``
        * ``evaluate_batch()``
        * ``update_average()``

        If the initialization was done with distributed_count > 0 and the
        distributed_backend is ddp, this will generally handle multiprocess
        logic, like splitting the training data into subsets for each device and
        only saving a checkpoint on the main process.

        Arguments
        ---------
        epoch_counter : iterable
            Each call should return an integer indicating the epoch count.
        train_set : Dataset, DataLoader
            A set of data to use for training. If a Dataset is given, a
            DataLoader is automatically created. If a DataLoader is given, it is
            used directly.
        valid_set : Dataset, DataLoader
            A set of data to use for validation. If a Dataset is given, a
            DataLoader is automatically created. If a DataLoader is given, it is
            used directly.
        train_loader_kwargs : dict
            Kwargs passed to `make_dataloader()` for making the train_loader
            (if train_set is a Dataset, not DataLoader).
            E.G. batch_size, num_workers.
            DataLoader kwargs are all valid.
        valid_loader_kwargs : dict
            Kwargs passed to `make_dataloader()` for making the valid_loader
            (if valid_set is a Dataset, not DataLoader).
            E.g., batch_size, num_workers.
            DataLoader kwargs are all valid.
        progressbar : bool
            Whether to display the progress of each epoch in a progressbar.
        """
        if self.test_only:
            logger.info(
                "Test only mode, skipping training and validation stages."
            )
            return

        if not (
            isinstance(train_set, DataLoader)
            or isinstance(train_set, LoopedLoader)
        ):
            train_set = self.make_dataloader(
                train_set, stage=sb.Stage.TRAIN, **train_loader_kwargs
            )
        if valid_set is not None and not (
            isinstance(valid_set, DataLoader)
            or isinstance(valid_set, LoopedLoader)
        ):
            valid_set = self.make_dataloader(
                valid_set,
                stage=sb.Stage.VALID,
                ckpt_prefix=None,
                **valid_loader_kwargs,
            )

        self.on_fit_start()

        if progressbar is None:
            progressbar = not self.noprogressbar

        # Only show progressbar if requested and main_process
        enable = progressbar and sb.utils.distributed.if_main_process()

        # Iterate epochs
        for epoch in epoch_counter:
            self._fit_train(train_set=train_set, epoch=epoch, enable=enable)
            self._fit_valid(valid_set=valid_set, epoch=epoch, enable=enable)

            # Debug mode only runs a few epochs
            if (
                self.debug
                and epoch == self.debug_epochs
                or self._optimizer_step_limit_exceeded
            ):
                break

    @property
    def _optimizer_step_limit_exceeded(self):
        return (
            self.optimizer_step_limit is not None
            and self.optimizer_step >= self.optimizer_step_limit
        )

    def _save_intra_epoch_ckpt(self):
        """Saves a CKPT with specific intra-epoch flag."""
        self.checkpointer.save_and_keep_only(
            end_of_epoch=False,
            num_to_keep=1,
            ckpt_predicate=lambda c: INTRA_EPOCH_CKPT_FLAG in c.meta,
            meta={INTRA_EPOCH_CKPT_FLAG: True},
            verbosity=logging.DEBUG,
        )

    def _compile(self):
        """Compile requested modules with either JIT or TorchInductor."""
        compile_available = hasattr(torch, "compile")

        if not compile_available and self.compile_module_keys is not None:
            raise ValueError(
                "'compile_module_keys' specified, but this install of PyTorch "
                "seems to be too old to support it."
            )
        # Modules to compile with torch.compile
        compile_module_keys = set()
        if self.compile:
            if self.compile_module_keys is None:
                compile_module_keys = set(self.modules)
            else:
                compile_module_keys = set(self.compile_module_keys)
                logger.warning(
                    "--compile and --compile_module_keys are both specified. "
                    "Only modules specified in --compile_module_keys will be compiled."
                )

        # Modules to compile with jit
        jit_module_keys = set()
        if self.jit:
            if self.jit_module_keys is None:
                jit_module_keys = set(self.modules)
            else:
                jit_module_keys = set(self.jit_module_keys)
                logger.warning(
                    "--jit and --jit_module_keys are both specified. "
                    "Only modules specified in --jit_module_keys will be compiled."
                )

        # find missing keys
        for name in compile_module_keys | jit_module_keys:
            if name not in self.modules:
                raise ValueError(
                    f"module {name} is not defined in your hparams file."
                )

        # try 'torch.compile', remove successful compiles from JIT list
        for name in compile_module_keys:
            try:
                module = torch.compile(
                    self.modules[name],
                    mode=self.compile_mode,
                    fullgraph=self.compile_using_fullgraph,
                    dynamic=self.compile_using_dynamic_shape_tracing,
                )
            except Exception as e:
                logger.warning(
                    f"'{name}' in 'compile_module_keys' failed to compile "
                    f"and will be skipped (may fallback onto JIT, if "
                    f"specified): {e}"
                )
                continue

            self.modules[name] = module.to(self.device)
            jit_module_keys.discard(name)

        for name in jit_module_keys:
            module = torch.jit.script(self.modules[name])
            self.modules[name] = module.to(self.device)

    def _wrap_distributed(self):
        """Wrap modules with distributed wrapper when requested."""
        if not self.distributed_launch and not self.data_parallel_backend:
            return
        elif self.distributed_launch:
            for name, module in self.modules.items():
                if any(p.requires_grad for p in module.parameters()):
                    module = SyncBatchNorm.convert_sync_batchnorm(module)
                    if self.distributed_backend == "gloo":
                        module = DDP(
                            module,
                            device_ids=None,
                            find_unused_parameters=self.find_unused_parameters,
                        )
                    else:
                        module = DDP(
                            module,
                            device_ids=[self.device],
                            find_unused_parameters=self.find_unused_parameters,
                        )
                    self.modules[name] = module
        else:
            # data_parallel_backend
            for name, module in self.modules.items():
                if any(p.requires_grad for p in module.parameters()):
                    module = DP(module)
                    self.modules[name] = module

    def evaluate(
        self,
        test_set,
        max_key=None,
        min_key=None,
        progressbar=None,
        test_loader_kwargs={},
    ):
        """Iterate test_set and evaluate brain performance. By default, loads
        the best-performing checkpoint (as recorded using the checkpointer).

        Arguments
        ---------
        test_set : Dataset, DataLoader
            If a DataLoader is given, it is iterated directly. Otherwise passed
            to ``self.make_dataloader()``.
        max_key : str
            Key to use for finding best checkpoint, passed to
            ``on_evaluate_start()``.
        min_key : str
            Key to use for finding best checkpoint, passed to
            ``on_evaluate_start()``.
        progressbar : bool
            Whether to display the progress in a progressbar.
        test_loader_kwargs : dict
            Kwargs passed to ``make_dataloader()`` if ``test_set`` is not a
            DataLoader. NOTE: ``loader_kwargs["ckpt_prefix"]`` gets
            automatically overwritten to ``None`` (so that the test DataLoader
            is not added to the checkpointer).

        Returns
        -------
        average test loss
        """
        if progressbar is None:
            progressbar = not self.noprogressbar

        if not (
            isinstance(test_set, DataLoader)
            or isinstance(test_set, LoopedLoader)
        ):
            test_loader_kwargs["ckpt_prefix"] = None
            test_set = self.make_dataloader(
                test_set, Stage.TEST, **test_loader_kwargs
            )
        self.on_evaluate_start(max_key=max_key, min_key=min_key)
        self.on_stage_start(Stage.TEST, epoch=None)
        self.modules.eval()
        avg_test_loss = 0.0
        with torch.no_grad():
            for batch in tqdm(
                test_set,
                dynamic_ncols=True,
                disable=not progressbar,
                colour=self.tqdm_barcolor["test"],
            ):
                self.step += 1
                loss = self.evaluate_batch(batch, stage=Stage.TEST)
                avg_test_loss = self.update_average(loss, avg_test_loss)

                # Profile only if desired (steps allow the profiler to know when all is warmed up)
                if self.profiler is not None:
                    if self.profiler.record_steps:
                        self.profiler.step()

                # Debug mode only runs a few batches
                if self.debug and self.step == self.debug_batches:
                    break

            self.on_stage_end(Stage.TEST, avg_test_loss, None)
        self.step = 0
        return avg_test_loss

    def update_average(self, loss, avg_loss):
        """Update running average of the loss.

        Arguments
        ---------
        loss : torch.tensor
            detached loss, a single float value.
        avg_loss : float
            current running average.

        Returns
        -------
        avg_loss : float
            The average loss.
        """
        if torch.isfinite(loss):
            avg_loss -= avg_loss / self.step
            avg_loss += float(loss) / self.step
        return avg_loss

    @contextmanager
    def no_sync(self, use=True):
        """Copies pytorch's implementation for doing no_sync across all modules.

        Explanation: nn.module.no_sync() is a context manager for when one does
        not want to sync gradients, which happens when using both DDP and gradient accumulation.
        Speechbrain brain's class can contain multiple modules and calling no_sync on these
        individually would be very awkward, therefore this contextmanager exists.

        Arguments
        ---------
        use : bool
            If set to `False` will still sync gradients, useful to make behaviour togglable.
        """
        if use:
            old_values_list = []
            for module in self.modules.values():
                if not hasattr(module, "require_backward_grad_sync"):
                    # if not using DDP
                    continue
                old_values_list.append(module.require_backward_grad_sync)
                module.require_backward_grad_sync = False
            yield
            i = 0
            for module in self.modules.values():
                if not hasattr(module, "require_backward_grad_sync"):
                    continue
                module.require_backward_grad_sync = old_values_list[i]
                i += 1
        else:
            yield

    @sb.utils.checkpoints.mark_as_saver
    def _save(self, path):
        save_dict = {
            "step": self.step,
            "avg_train_loss": self.avg_train_loss,
            "optimizer_step": self.optimizer_step,
        }
        with open(path, "w") as w:
            w.write(yaml.dump(save_dict))

    @sb.utils.checkpoints.mark_as_loader
    def _recover(self, path, end_of_epoch):
        del end_of_epoch
        with open(path) as f:
            save_dict = yaml.safe_load(f)
        self.step = save_dict["step"]
        self.avg_train_loss = save_dict["avg_train_loss"]
        # Ensure compatibility with checkpoints from before optimizer_step:
        if "optimizer_step" not in save_dict:
            clsname = self.__class__.__name__
            MSG = f"'optimizer_step' not found in {clsname} checkpoint."
            MSG += " Using the saved 'step' value (BACKWARDS COMPATIBILITY)"
            warnings.warn(MSG)
            self.optimizer_step = self.step
        else:
            self.optimizer_step = save_dict["optimizer_step"]<|MERGE_RESOLUTION|>--- conflicted
+++ resolved
@@ -70,11 +70,8 @@
     "compile_using_fullgraph": False,
     "compile_using_dynamic_shape_tracing": False,
     "precision": "fp32",
-<<<<<<< HEAD
-=======
     "auto_mix_prec": False,
     "bfloat16_mix_prec": False,
->>>>>>> f6e297e6
     "max_grad_norm": 5.0,
     "skip_nonfinite_grads": False,
     "nonfinite_patience": 3,
@@ -362,8 +359,6 @@
         type=str,
         help="This flag enables training with automatic mixed-precision."
         "It can be set to `fp32`, `fp16`, or `bf16`.",
-<<<<<<< HEAD
-=======
     )
     parser.add_argument(
         "--auto_mix_prec",
@@ -376,7 +371,6 @@
         default=None,
         action="store_true",
         help="This flag enables training with bfloat16 mixed-precision.",
->>>>>>> f6e297e6
     )
     parser.add_argument(
         "--max_grad_norm",
@@ -561,8 +555,6 @@
             The location for performing computations.
         precision (str)
             One of ``fp32``, ``fp16``, ``bf16``.
-<<<<<<< HEAD
-=======
         auto_mix_prec (bool)
             If ``True``, automatic mixed-precision (fp16) is used.
             Activate it only with cuda. Note: this is a
@@ -571,7 +563,6 @@
             If ``True``, automatic mixed-precision (bf16) is used.
             Activate it only with cuda. Note: this is a
             deprecated feature, and will be removed in the future.
->>>>>>> f6e297e6
         max_grad_norm (float)
             Default implementation of ``fit_batch()`` uses
             ``clip_grad_norm_`` with this value. Default: ``5``.
@@ -730,8 +721,6 @@
         # to have your_sampler.set_epoch() called on each epoch.
         self.train_sampler = None
 
-<<<<<<< HEAD
-=======
         if self.auto_mix_prec:
             logger.warning(
                 "The option `--auto_mix_prec` is deprecated and will be removed in the future. "
@@ -746,7 +735,6 @@
             )
             self.precision = "bf16"
 
->>>>>>> f6e297e6
         if self.device == "cpu" and self.precision == "fp16":
             raise ValueError(
                 "The option `--precision` is enabled with the value "
@@ -1080,16 +1068,11 @@
         Setting gradients to None should save the memory, e.g.
         during ``evaluate()`` and thus larger batch might be used.
         """
-<<<<<<< HEAD
-        for opt in self.freeze_optimizers(self.optimizers_dict).values():
-            opt.zero_grad(set_to_none=set_to_none)
-=======
         if self.optimizers_dict is not None:
             for opt in self.freeze_optimizers(self.optimizers_dict).values():
                 opt.zero_grad(set_to_none=set_to_none)
         elif self.opt_class is not None:
             self.optimizer.zero_grad(set_to_none=set_to_none)
->>>>>>> f6e297e6
 
     def on_evaluate_start(self, max_key=None, min_key=None):
         """Gets called at the beginning of ``evaluate()``
@@ -1144,29 +1127,17 @@
                     dtype=amp.dtype, device_type=torch.device(self.device).type,
                 ):
                     outputs = self.compute_forward(batch, sb.Stage.TRAIN)
-<<<<<<< HEAD
-            else:
-                outputs = self.compute_forward(batch, sb.Stage.TRAIN)
-
-            # The objectives are removed from Autocast to avoid
-            # potential numerical instabilities with CTC loss, etc.
-            loss = self.compute_objectives(outputs, batch, sb.Stage.TRAIN)
-=======
                     loss = self.compute_objectives(
                         outputs, batch, sb.Stage.TRAIN
                     )
             else:
                 outputs = self.compute_forward(batch, sb.Stage.TRAIN)
                 loss = self.compute_objectives(outputs, batch, sb.Stage.TRAIN)
->>>>>>> f6e297e6
 
             scaled_loss = self.scaler.scale(
                 loss / self.grad_accumulation_factor
             )
-<<<<<<< HEAD
-=======
             self.check_loss_isfinite(scaled_loss)
->>>>>>> f6e297e6
             scaled_loss.backward()
 
         if should_step:
@@ -1175,89 +1146,6 @@
         self.on_fit_batch_end(batch, outputs, loss, should_step)
         return loss.detach().cpu()
 
-<<<<<<< HEAD
-    def check_gradients(self):
-        """ Checks if the gradients are finite. If not, it will emit a warning and set them to zero."""
-        for param in self.modules.parameters():
-            if param.requires_grad and param.grad is not None:
-                if not torch.isfinite(param.grad).all():
-                    param.grad = None
-                    logger.warning(
-                        f"Gradients {param.name} contain NaN or Inf. Setting to None."
-                    )
-
-    def freeze_optimizers(self, optimizers):
-        """By default, this method returns the passed optimizers.
-        Override this method if you want to freeze some optimizers
-        during training. To do so, return a of active optimizers.
-        """
-        return optimizers
-
-    def optimizers_step(self):
-        """Performs a step of gradient descent on the optimizers. This method is called every
-        ``grad_accumulation_factor`` steps."""
-        # 1. get the valid optimizers, i.e., the ones that are not frozen during this step
-        valid_optimizers = self.freeze_optimizers(self.optimizers_dict)
-
-        # 2. unscale the gradients of the valid optimizers
-        for opt in valid_optimizers.values():
-            self.scaler.unscale_(opt)
-
-        # 3. clip gradients
-        # We are clipping this way because clipping on self.modules.parameters()
-        # can leads to NaN/Inf gradients norm as doing the concatenation
-        # of all parameters in a single vector can lead to overflow/underflow.
-        for opt in valid_optimizers.values():
-            torch.nn.utils.clip_grad_norm_(
-                opt.param_groups[0]["params"], self.max_grad_norm
-            )
-
-        # no need to activate this flag if you are in fp16
-        # since GradScaler is automatically handling the nonfinite gradients
-        if not self.scaler.is_enabled() and self.skip_nonfinite_grads:
-            self.check_gradients()
-
-        # 4. step the valid optimizers
-        # If the scaler is disable, it simply calls optimizer.step()
-        for opt in valid_optimizers.values():
-            self.scaler.step(opt)
-
-        self.scaler.update()
-
-        for opt in valid_optimizers.values():
-            opt.zero_grad(set_to_none=True)
-
-        self.optimizer_step += 1
-
-    def on_fit_batch_start(self, batch, should_step):
-        """Called at the beginning of ``fit_batch()``.
-
-        Arguments
-        ---------
-        batch : list of torch.Tensors
-            Batch of data to use for training. Default implementation assumes
-            this batch has two elements: inputs and targets.
-        should_step : boolean
-            Whether optimizer.step() was called or not.
-        """
-        pass
-
-    def on_fit_batch_end(self, batch, outputs, loss, should_step):
-        """Called after ``fit_batch()``.
-
-        Arguments
-        ---------
-        batch : list of torch.Tensors
-            Batch of data to use for training. Default implementation assumes
-            this batch has two elements: inputs and targets.
-        outputs : list or dictionary of torch.Tensors
-            Returned value of compute_forward().
-        loss : torch.Tensor
-            Returned value of compute_objectives().
-        should_step : boolean
-            Whether optimizer.step() was called or not.
-        """
-=======
     def check_loss_isfinite(self, loss):
         """Check if the loss is finite.
 
@@ -1381,7 +1269,6 @@
         should_step : boolean
             Whether optimizer.step() was called or not.
         """
->>>>>>> f6e297e6
         pass
 
     @torch.no_grad()
