"""An implementation of Denoising Diffusion

https://arxiv.org/pdf/2006.11239.pdf

Certain parts adopted from / inspired by denoising-diffusion-pytorch
https://github.com/lucidrains/denoising-diffusion-pytorch

Authors
 * Artem Ploujnikov 2022
"""

from collections import namedtuple
import torch
from torch import nn
from torch.nn import functional as F
from tqdm.auto import tqdm
from speechbrain.utils.data_utils import unsqueeze_as
from speechbrain.dataio.dataio import length_to_mask
from speechbrain.utils import data_utils


class Diffuser(nn.Module):
    """A base diffusion implementation

    Arguments
    ---------
    model: nn.Module
        the underlying model
    timesteps: int
        the number of timesteps
    noise: callable|str
        the noise function/module to use

        The following predefined types of noise are provided
        "gaussian": Gaussian noise, applied to the whole sample
        "length_masked_gaussian": Gaussian noise applied only
            to the parts of the sample that is not padding
    """

    def __init__(self, model, timesteps, noise=None):
        super().__init__()
        self.model = model
        self.timesteps = timesteps
        if noise is None:
            noise = "gaussian"
        if isinstance(noise, str):
            self.noise = _NOISE_FUNCTIONS[noise]()
        else:
            self.noise = noise

    def distort(self, x, timesteps=None):
        """Adds noise to a batch of data

        Arguments
        ---------
        x: torch.Tensor
            the original data sample
        timesteps: torch.Tensor
            a 1-D integer tensor of a length equal to the number of
            batches in x, where each entry corresponds to the timestep
            number for the batch. If omitted, timesteps will be randomly
            sampled
        """
        raise NotImplementedError

    def train_sample(self, x, timesteps=None, condition=None, **kwargs):
        """Creates a sample for the training loop with a
        corresponding target

        Arguments
        ---------
        x: torch.Tensor
            the original data sample
        timesteps: torch.Tensor
            a 1-D integer tensor of a length equal to the number of
            batches in x, where each entry corresponds to the timestep
            number for the batch. If omitted, timesteps will be randomly
            sampled
        condition: torch.Tensor
            the condition used for conditional generation
            Should be omitted during unconditional generation
        **kwargs: dict
            Arguments to forward to the underlying model.

        Returns
        -------
        pred: torch.Tensor
            the model output 0 predicted noise
        noise: torch.Tensor
            the noise being applied
        noisy_sample: torch.Tensor
            the sample with the noise applied
        """
        if timesteps is None:
            timesteps = sample_timesteps(x, self.timesteps)
        noisy_sample, noise = self.distort(x, timesteps=timesteps, **kwargs)

        # in case that certain models do not have any condition as input
        if condition is None:
            pred = self.model(noisy_sample, timesteps, **kwargs)
        else:
            pred = self.model(noisy_sample, timesteps, condition, **kwargs)
        return pred, noise, noisy_sample

    def sample(self, shape, **kwargs):
        """Generates the number of samples indicated by the
        count parameter

        Arguments
        ---------
        shape: enumerable
            the shape of the sample to generate
        **kwargs: dict
            Arguments to forward to the underlying model.
        """
        raise NotImplementedError

    def forward(self, x, timesteps=None):
        """Computes the forward pass, calls distort()"""
        return self.distort(x, timesteps)


DDPM_DEFAULT_BETA_START = 0.0001
DDPM_DEFAULT_BETA_END = 0.02
DDPM_REF_TIMESTEPS = 1000
DESC_SAMPLING = "Diffusion Sampling"


class DenoisingDiffusion(Diffuser):
    """An implementation of a classic Denoising Diffusion Probabilistic Model (DDPM)

    Arguments
    ---------
    model: nn.Module
        the underlying model
    timesteps: int
        the number of timesteps
    noise: str|nn.Module
        the type of noise being used
        "gaussian" will produce standard Gaussian noise
    beta_start: float
        the value of the "beta" parameter at the beginning at the end of the process
        (see the paper)
    beta_end: float
        the value of the "beta" parameter at the end of the process
    sample_min: float
    sample_max: float
        Used to clip the output.
    show_progress: bool
        whether to show progress during inference

    Example
    -------
    >>> from speechbrain.nnet.unet import UNetModel
    >>> unet = UNetModel(
    ...     in_channels=1,
    ...     model_channels=16,
    ...     norm_num_groups=4,
    ...     out_channels=1,
    ...     num_res_blocks=1,
    ...     attention_resolutions=[]
    ... )
    >>> diff = DenoisingDiffusion(
    ...     model=unet,
    ...     timesteps=5
    ... )
    >>> x = torch.randn(4, 1, 64, 64)
    >>> pred, noise, noisy_sample = diff.train_sample(x)
    >>> pred.shape
    torch.Size([4, 1, 64, 64])
    >>> noise.shape
    torch.Size([4, 1, 64, 64])
    >>> noisy_sample.shape
    torch.Size([4, 1, 64, 64])
    >>> sample = diff.sample((2, 1, 64, 64))
    >>> sample.shape
    torch.Size([2, 1, 64, 64])
    """

    def __init__(
        self,
        model,
        timesteps=None,
        noise=None,
        beta_start=None,
        beta_end=None,
        sample_min=None,
        sample_max=None,
        show_progress=False,
    ):
        if timesteps is None:
            timesteps = DDPM_REF_TIMESTEPS
        super().__init__(model, timesteps=timesteps, noise=noise)
        if beta_start is None or beta_end is None:
            scale = DDPM_REF_TIMESTEPS / timesteps
            if beta_start is None:
                beta_start = scale * DDPM_DEFAULT_BETA_START
            if beta_end is None:
                beta_end = scale * DDPM_DEFAULT_BETA_END
        self.beta_start = beta_start
        self.beta_end = beta_end
        alphas, betas = self.compute_coefficients()
        self.register_buffer("alphas", alphas)
        self.register_buffer("betas", betas)
        alphas_cumprod = self.alphas.cumprod(dim=0)
        self.register_buffer("alphas_cumprod", alphas_cumprod)
        signal_coefficients = torch.sqrt(alphas_cumprod)
        noise_coefficients = torch.sqrt(1.0 - alphas_cumprod)
        self.register_buffer("signal_coefficients", signal_coefficients)
        self.register_buffer("noise_coefficients", noise_coefficients)
        alphas_cumprod_prev = F.pad(alphas_cumprod[:-1], (1, 0), value=1.0)
        posterior_variance = (
            betas * (1.0 - alphas_cumprod_prev) / (1.0 - alphas_cumprod)
        )
        self.register_buffer("posterior_variance", posterior_variance)
        self.register_buffer("posterior_log_variance", posterior_variance.log())
        posterior_mean_weight_start = (
            betas * torch.sqrt(alphas_cumprod_prev) / (1.0 - alphas_cumprod)
        )
        posterior_mean_weight_step = (
            (1.0 - alphas_cumprod_prev)
            * torch.sqrt(alphas)
            / (1.0 - alphas_cumprod)
        )
        self.register_buffer(
            "posterior_mean_weight_start", posterior_mean_weight_start
        )
        self.register_buffer(
            "posterior_mean_weight_step", posterior_mean_weight_step
        )
        sample_pred_model_coefficient = (1.0 / alphas_cumprod).sqrt()

        self.register_buffer(
            "sample_pred_model_coefficient", sample_pred_model_coefficient
        )
        sample_pred_noise_coefficient = (1.0 / alphas_cumprod - 1).sqrt()
        self.register_buffer(
            "sample_pred_noise_coefficient", sample_pred_noise_coefficient
        )
        self.sample_min = sample_min
        self.sample_max = sample_max
        self.show_progress = show_progress

    def compute_coefficients(self):
        """Computes diffusion coefficients (alphas and betas)"""
        betas = torch.linspace(self.beta_start, self.beta_end, self.timesteps)
        alphas = 1.0 - betas
        return alphas, betas

    def distort(self, x, noise=None, timesteps=None, **kwargs):
        """Adds noise to the sample, in a forward diffusion process,

        Arguments
        ---------
        x: torch.Tensor
            a data sample of 2 or more dimensions, with the
            first dimension representing the batch
        noise: torch.Tensor
            the noise to add
        timesteps: torch.Tensor
            a 1-D integer tensor of a length equal to the number of
            batches in x, where each entry corresponds to the timestep
            number for the batch. If omitted, timesteps will be randomly
            sampled
        **kwargs: dict
            Arguments to forward to the underlying model.

        Returns
        -------
        result: torch.Tensor
            a tensor of the same dimension as x
        """
        if timesteps is None:
            timesteps = sample_timesteps(x, self.timesteps)
        if noise is None:
            noise = self.noise(x, **kwargs)
        signal_coefficients = self.signal_coefficients[timesteps]
        noise_coefficients = self.noise_coefficients[timesteps]
        noisy_sample = (
            unsqueeze_as(signal_coefficients, x) * x
            + unsqueeze_as(noise_coefficients, noise) * noise
        )
        return noisy_sample, noise

    @torch.no_grad()
    def sample(self, shape, **kwargs):
        """Generates the number of samples indicated by the
        count parameter

        Arguments
        ---------
        shape: enumerable
            the shape of the sample to generate
        **kwargs: dict
            Arguments to forward to the underlying model.

        Returns
        -------
        result: torch.Tensor
            the generated sample(s)
        """
        sample = self.noise(torch.zeros(*shape, device=self.alphas.device))
        steps = reversed(range(self.timesteps))
        if self.show_progress:
            steps = tqdm(steps, desc=DESC_SAMPLING, total=self.timesteps)
        for timestep_number in steps:
            timestep = (
                torch.ones(
                    shape[0], dtype=torch.long, device=self.alphas.device
                )
                * timestep_number
            )
            sample = self.sample_step(sample, timestep, **kwargs)
        return sample

    @torch.no_grad()
    def sample_step(self, sample, timestep, **kwargs):
        """Processes a single timestep for the sampling
        process

        Arguments
        ---------
        sample: torch.Tensor
            the sample for the following timestep
        timestep: int
            the timestep number
        **kwargs: dict
            Arguments to forward to the underlying model.

        Returns
        -------
        predicted_sample: torch.Tensor
            the predicted sample (denoised by one step`)
        """
        model_out = self.model(sample, timestep, **kwargs)
        noise = self.noise(sample)
        sample_start = (
            unsqueeze_as(self.sample_pred_model_coefficient[timestep], sample)
            * sample
            - unsqueeze_as(
                self.sample_pred_noise_coefficient[timestep], model_out
            )
            * model_out
        )
        weight_start = unsqueeze_as(
            self.posterior_mean_weight_start[timestep], sample_start
        )
        weight_step = unsqueeze_as(
            self.posterior_mean_weight_step[timestep], sample
        )
        mean = weight_start * sample_start + weight_step * sample
        log_variance = unsqueeze_as(
            self.posterior_log_variance[timestep], noise
        )
        predicted_sample = mean + (0.5 * log_variance).exp() * noise
        if self.sample_min is not None or self.sample_max is not None:
            predicted_sample.clip_(min=self.sample_min, max=self.sample_max)
        return predicted_sample


class LatentDiffusion(nn.Module):
    """A latent diffusion wrapper. Latent diffusion is denoising diffusion
    applied to a latent space instead of the original data space

    Arguments
    ---------
    autoencoder: speechbrain.nnet.autoencoders.Autoencoder
        An autoencoder converting the original space to a latent space
<<<<<<< HEAD
    diffusion: speechbrian.nnet.diffusion.Diffuser
=======

    diffusion: speechbrain.nnet.diffusion.Diffuser
>>>>>>> 1c3f8a26
        A diffusion wrapper
    latent_downsample_factor: int
        The factor that latent space dimensions need to be divisible
        by. This is useful if the underlying model for the diffusion
        wrapper is based on a UNet-like architecture where the inputs
        are progressively downsampled and upsampled by factors of two
    latent_pad_dim: int|list[int]
        the dimension(s) along which the latent space will be
        padded

    Example
    -------
    >>> import torch
    >>> from torch import nn
    >>> from speechbrain.nnet.CNN import Conv2d
    >>> from speechbrain.nnet.autoencoders import NormalizingAutoencoder
    >>> from speechbrain.nnet.unet import UNetModel

    Set up a simple autoencoder (a real autoencoder would be a
    deep neural network)

    >>> ae_enc = Conv2d(
    ...     kernel_size=3,
    ...     stride=4,
    ...     in_channels=1,
    ...     out_channels=1,
    ...     skip_transpose=True,
    ... )
    >>> ae_dec = nn.ConvTranspose2d(
    ...     kernel_size=3,
    ...     stride=4,
    ...     in_channels=1,
    ...     out_channels=1,
    ...     output_padding=1
    ... )
    >>> ae = NormalizingAutoencoder(
    ...     encoder=ae_enc,
    ...     decoder=ae_dec,
    ... )

    Construct a diffusion model with a UNet architecture

    >>> unet = UNetModel(
    ...     in_channels=1,
    ...     model_channels=16,
    ...     norm_num_groups=4,
    ...     out_channels=1,
    ...     num_res_blocks=1,
    ...     attention_resolutions=[]
    ... )
    >>> diff = DenoisingDiffusion(
    ...     model=unet,
    ...     timesteps=5
    ... )
    >>> latent_diff = LatentDiffusion(
    ...     autoencoder=ae,
    ...     diffusion=diff,
    ...     latent_downsample_factor=4,
    ...     latent_pad_dim=2
    ... )
    >>> x = torch.randn(4, 1, 64, 64)
    >>> latent_sample = latent_diff.train_sample_latent(x)
    >>> diff_sample, ae_sample = latent_sample
    >>> pred, noise, noisy_sample = diff_sample
    >>> pred.shape
    torch.Size([4, 1, 16, 16])
    >>> noise.shape
    torch.Size([4, 1, 16, 16])
    >>> noisy_sample.shape
    torch.Size([4, 1, 16, 16])
    >>> ae_sample.latent.shape
    torch.Size([4, 1, 16, 16])

    Create a few samples (the shape given should be the shape
    of the latent space)

    >>> sample = latent_diff.sample((2, 1, 16, 16))
    >>> sample.shape
    torch.Size([2, 1, 64, 64])
    """

    def __init__(
        self,
        autoencoder,
        diffusion,
        latent_downsample_factor=None,
        latent_pad_dim=1,
    ):
        super().__init__()
        self.autoencoder = autoencoder
        self.diffusion = diffusion
        self.latent_downsample_factor = latent_downsample_factor
        if isinstance(latent_pad_dim, int):
            latent_pad_dim = [latent_pad_dim]
        self.latent_pad_dim = latent_pad_dim

    def train_sample(self, x, **kwargs):
        """Creates a sample for the training loop with a
        corresponding target

        Arguments
        ---------
        x: torch.Tensor
            the original data sample
        **kwargs: dict
            Arguments to forward to the underlying model.

        Returns
        -------
        pred: torch.Tensor
            the model output 0 predicted noise
        noise: torch.Tensor
            the noise being applied
        noisy_sample
            the sample with the noise applied
        """

        latent = self.autoencoder.encode(x)
        latent = self._pad_latent(latent)
        return self.diffusion.train_sample(latent, **kwargs)

    def _pad_latent(self, latent):
        """Pads the latent space to the desired dimension

        Arguments
        ---------
        latent: torch.Tensor
            the latent representation

        Returns
        -------
        result: torch.Tensor
            the latent representation, with padding
        """

        # TODO: Check whether masking will need to be adjusted
        if (
            self.latent_downsample_factor is not None
            and self.latent_downsample_factor > 1
        ):
            for dim in self.latent_pad_dim:
                latent, _ = data_utils.pad_divisible(
                    latent, factor=self.latent_downsample_factor, len_dim=dim
                )
        return latent

    def train_sample_latent(self, x, **kwargs):
        """Returns a train sample with autoencoder output - can be used to jointly
        training the diffusion model and the autoencoder

        Arguments
        ---------
        x: torch.Tensor
            the original data sample
        **kwargs: dict
            Arguments to forward to the underlying model.

        Returns
        -------
        LatentDiffusionTrainSample
            Training sample.
        """
        # TODO: Make this generic
        length = kwargs.get("length")
        out_mask_value = kwargs.get("out_mask_value")
        latent_mask_value = kwargs.get("latent_mask_value")
        autoencoder_out = self.autoencoder.train_sample(
            x,
            length=length,
            out_mask_value=out_mask_value,
            latent_mask_value=latent_mask_value,
        )
        latent = self._pad_latent(autoencoder_out.latent)
        diffusion_train_sample = self.diffusion.train_sample(latent, **kwargs)
        return LatentDiffusionTrainSample(
            diffusion=diffusion_train_sample, autoencoder=autoencoder_out
        )

    def distort(self, x):
        """Adds noise to the sample, in a forward diffusion process,

        Arguments
        ---------
        x: torch.Tensor
            a data sample of 2 or more dimensions, with the
            first dimension representing the batch

        Returns
        -------
        result: torch.Tensor
            a tensor of the same dimension as x
        """

        latent = self.autoencoder.encode(x)
        return self.diffusion.distort(latent)

    def sample(self, shape):
        """Obtains a sample out of the diffusion model

        Arguments
        ---------
        shape: torch.Tensor

        Returns
        -------
        sample: torch.Tensor
            the sample of the specified shape
        """
        # TODO: Auto-compute the latent shape
        latent = self.diffusion.sample(shape)
        latent = self._pad_latent(latent)
        return self.autoencoder.decode(latent)


def sample_timesteps(x, num_timesteps):
    """Returns a random sample of timesteps as a 1-D tensor
    (one dimension only)

    Arguments
    ---------
    x: torch.Tensor
        a tensor of samples of any dimension
    num_timesteps: int
        the total number of timesteps

    Returns
    -------
    Random sample of timestamps.
    """
    return torch.randint(num_timesteps, (x.size(0),), device=x.device)


class GaussianNoise(nn.Module):
    """Adds ordinary Gaussian noise"""

    def forward(self, sample, **kwargs):
        """Forward pass

        Arguments
        ---------
        sample: the original sample
        **kwargs: dict
            Arguments to forward to the underlying model.

        Returns
        -------
        Noise in shape of sample.
        """
        return torch.randn_like(sample)


class LengthMaskedGaussianNoise(nn.Module):
    """Gaussian noise applied to padded samples. No
    noise is added to positions that are part of padding

    Arguments
    ---------
    length_dim: int
        The time dimension for which lengths apply.
    """

    def __init__(self, length_dim=1):
        super().__init__()
        self.length_dim = length_dim

    def forward(self, sample, length=None, **kwargs):
        """Creates Gaussian noise. If a tensor of lengths is
        provided, no noise is added to the padding positions.

        Arguments
        ---------
        sample: torch.Tensor
            a batch of data
        length: torch.Tensor
            relative lengths
        **kwargs: dict
            Arguments to forward to the underlying model.

        Returns
        -------
        Gaussian noise in shape of sample.
        """
        noise = torch.randn_like(sample)
        if length is not None:
            max_len = sample.size(self.length_dim)
            mask = length_to_mask(length * max_len, max_len).bool()
            mask_shape = self._compute_mask_shape(noise, max_len)
            mask = mask.view(mask_shape)
            noise.masked_fill_(~mask, 0.0)
        return noise

    def _compute_mask_shape(self, noise, max_len):
        return (
            (noise.shape[0],)
            + ((1,) * (self.length_dim - 1))  # Between the batch and len_dim
            + (max_len,)
            + ((1,) * (noise.dim() - 3))  # Unsqueeze at the end
        )


_NOISE_FUNCTIONS = {
    "gaussian": GaussianNoise,
    "length_masked_gaussian": LengthMaskedGaussianNoise,
}

DiffusionTrainSample = namedtuple(
    "DiffusionTrainSample", ["pred", "noise", "noisy_sample"]
)
LatentDiffusionTrainSample = namedtuple(
    "LatentDiffusionTrainSample", ["diffusion", "autoencoder"]
)<|MERGE_RESOLUTION|>--- conflicted
+++ resolved
@@ -366,12 +366,7 @@
     ---------
     autoencoder: speechbrain.nnet.autoencoders.Autoencoder
         An autoencoder converting the original space to a latent space
-<<<<<<< HEAD
-    diffusion: speechbrian.nnet.diffusion.Diffuser
-=======
-
     diffusion: speechbrain.nnet.diffusion.Diffuser
->>>>>>> 1c3f8a26
         A diffusion wrapper
     latent_downsample_factor: int
         The factor that latent space dimensions need to be divisible
