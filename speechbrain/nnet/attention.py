"""Library implementing attention modules.

Authors
 * Ju-Chieh Chou 2020
 * Jianyuan Zhong 2020
"""

import torch
import logging
import torch.nn as nn
import numpy as np
from speechbrain.data_io.data_io import length_to_mask

<<<<<<< HEAD
from speechbrain.nnet.group_layer_norm import GroupLayerNorm
=======
>>>>>>> 91a50924
from speechbrain.nnet.group_linear import GroupLinear

logger = logging.getLogger(__name__)


class ContentBasedAttention(nn.Module):
    """ This class implements content-based attention module for seq2seq learning.
    Ref: NEURAL MACHINE TRANSLATION BY JOINTLY LEARNING TO ALIGN AND TRANSLATE, Bahdanau et.al.
    https://arxiv.org/pdf/1409.0473.pdf

    Arguments
    ---------
    attn_dim : int
        Size of the attention feature.
    output_dim : int
        Size of the output context vector.
    scaling : float
        The factor controls the sharpening degree (default: 1.0).

    Example
    -------
    >>> enc_tensor = torch.rand([4, 10, 20])
    >>> enc_len = torch.ones([4]) * 10
    >>> dec_tensor = torch.rand([4, 25])
    >>> net = ContentBasedAttention(enc_dim=20, dec_dim=25, attn_dim=30, output_dim=5)
    >>> out_tensor, out_weight = net(enc_tensor, enc_len, dec_tensor)
    >>> out_tensor.shape
    torch.Size([4, 5])
    """

    def __init__(self, enc_dim, dec_dim, attn_dim, output_dim, scaling=1.0):
        super(ContentBasedAttention, self).__init__()

        self.mlp_enc = nn.Linear(enc_dim, attn_dim)
        self.mlp_dec = nn.Linear(dec_dim, attn_dim)
        self.mlp_attn = nn.Linear(attn_dim, 1, bias=False)
        self.mlp_out = nn.Linear(enc_dim, output_dim)

        self.scaling = scaling

        self.softmax = nn.Softmax(dim=-1)

        # reset the encoder states, lengths and masks
        self.reset()

    def reset(self):
        """Reset the memory in the attention module.
        """
        self.enc_len = None
        self.precomputed_enc_h = None
        self.mask = None

    def forward(self, enc_states, enc_len, dec_states):
        """Returns the output of the attention module.

        Arguments
        ---------
        enc_states : torch.Tensor
            The tensor to be attended.
        enc_len : torch.Tensor
            The real length (without padding) of enc_states for each sentence.
        dec_states : torch.Tensor
            The query tensor.

        """

        if self.precomputed_enc_h is None:

            self.precomputed_enc_h = self.mlp_enc(enc_states)
            self.mask = length_to_mask(
                enc_len, max_len=enc_states.size(1), device=enc_states.device
            )

        dec_h = self.mlp_dec(dec_states.unsqueeze(1))
        attn = self.mlp_attn(
            torch.tanh(self.precomputed_enc_h + dec_h)
        ).squeeze(-1)

        # mask the padded frames
        attn = attn.masked_fill(self.mask == 0, -np.inf)
        attn = self.softmax(attn * self.scaling)

        # compute context vectors
        # [B, 1, L] X [B, L, F]
        context = torch.bmm(attn.unsqueeze(1), enc_states).squeeze(1)
        context = self.mlp_out(context)

        return context, attn


class LocationAwareAttention(nn.Module):
    """ This class implements location-aware attention module for seq2seq learning.
    Ref: Attention-Based Models for Speech Recognition, Chorowski et.al.
    https://arxiv.org/pdf/1506.07503.pdf

    Arguments
    ---------
    attn_dim : int
        Size of the attention feature.
    output_dim : int
        Size of the output context vector.
    conv_channels : int
        Number of channel for location feature.
    kernel_size : int
        Kernel size of convolutional layer for location feature.
    scaling : float
        The factor controls the sharpening degree (default: 1.0).

    Example
    -------
    >>> enc_tensor = torch.rand([4, 10, 20])
    >>> enc_len = torch.ones([4]) * 10
    >>> dec_tensor = torch.rand([4, 25])
    >>> net = LocationAwareAttention(
    ...     enc_dim=20,
    ...     dec_dim=25,
    ...     attn_dim=30,
    ...     output_dim=5,
    ...     conv_channels=10,
    ...     kernel_size=100)
    >>> out_tensor, out_weight = net(enc_tensor, enc_len, dec_tensor)
    >>> out_tensor.shape
    torch.Size([4, 5])
    """

    def __init__(
        self,
        enc_dim,
        dec_dim,
        attn_dim,
        output_dim,
        conv_channels,
        kernel_size,
        scaling=1.0,
    ):
        super(LocationAwareAttention, self).__init__()

        self.mlp_enc = nn.Linear(enc_dim, attn_dim)
        self.mlp_dec = nn.Linear(dec_dim, attn_dim)
        self.mlp_attn = nn.Linear(attn_dim, 1, bias=False)
        self.conv_loc = nn.Conv1d(
            1,
            conv_channels,
            kernel_size=2 * kernel_size + 1,
            padding=kernel_size,
            bias=False,
        )
        self.mlp_loc = nn.Linear(conv_channels, attn_dim)
        self.mlp_attn = nn.Linear(attn_dim, 1, bias=False)
        self.mlp_out = nn.Linear(enc_dim, output_dim)

        self.scaling = scaling

        self.softmax = nn.Softmax(dim=-1)

        # reset the encoder states, lengths and masks
        self.reset()

    def reset(self):
        """Reset the memory in attention module
        """
        self.enc_len = None
        self.precomputed_enc_h = None
        self.mask = None
        self.prev_attn = None

    def forward(self, enc_states, enc_len, dec_states):
        """Returns the output of the attention module.

        Arguments
        ---------
        enc_states : torch.Tensor
            The tensor to be attended.
        enc_len : torch.Tensor
            The real length (without padding) of enc_states for each sentence.
        dec_states : torch.Tensor
            The query tensor.
        """
        if self.precomputed_enc_h is None:

            self.precomputed_enc_h = self.mlp_enc(enc_states)
            self.mask = length_to_mask(
                enc_len, max_len=enc_states.size(1), device=enc_states.device
            )

            # multiply mask by 1/Ln for each row
            self.prev_attn = self.mask * (1 / enc_len.float()).unsqueeze(1)

        # compute location-aware features
        # [B, 1, L] -> [B, C, L]
        attn_conv = self.conv_loc(self.prev_attn.unsqueeze(1))
        # [B, C, L] -> [B, L, C] -> [B, L, F]
        attn_conv = self.mlp_loc(attn_conv.transpose(1, 2))

        dec_h = self.mlp_dec(dec_states.unsqueeze(1))
        attn = self.mlp_attn(
            torch.tanh(self.precomputed_enc_h + dec_h + attn_conv)
        ).squeeze(-1)

        # mask the padded frames
        attn = attn.masked_fill(self.mask == 0, -np.inf)
        attn = self.softmax(attn * self.scaling)

        # set prev_attn to current attn for the next timestep
        self.prev_attn = attn.detach()

        # compute context vectors
        # [B, 1, L] X [B, L, F]
        context = torch.bmm(attn.unsqueeze(1), enc_states).squeeze(1)
        context = self.mlp_out(context)

        return context, attn


class MultiheadAttention(nn.Module):
    """ The class is a wrapper of MultiHead Attention for torch.nn.MultiHeadAttention.
    ref: https://pytorch.org/docs/stable/nn.html

    Arguements
    ----------
    num_heads : int
        parallel attention heads.
    dropout : float
        a Dropout layer on attn_output_weights. Default: 0.0.
    bias : bool
        add bias as module parameter. Default: True.
    add_bias_kv : bool
        add bias to the key and value sequences at dim=0.
    add_zero_attn : bool
        add a new batch of zeros to the key and value sequences at dim=1.
    kdim : int
        total number of features in key. Default: None.
    vdim : int
        total number of features in value. Default: None.
    """

    def __init__(
        self,
        nhead,
        dropout=0.0,
        bias=True,
        add_bias_kv=False,
        add_zero_attn=False,
        kdim=None,
        vdim=None,
<<<<<<< HEAD
        nb=1
=======
        nb=1,
>>>>>>> 91a50924
    ):
        super().__init__()
        self.nhead = nhead
        self.dropout = dropout
        self.bias = bias
        self.add_bias_kv = add_bias_kv
        self.add_zero_attn = add_zero_attn
        self.kdim = kdim
        self.vdim = vdim
        self.nb = nb

    def init_params(self, first_input):
        if len(first_input.shape) == 4:
            first_input = first_input.reshape(
                first_input.shape[0],
                first_input.shape[1],
                first_input.shape[2] * first_input.shape[3],
            )

        self.embed_dim = first_input.shape[-1] // self.nb
<<<<<<< HEAD

        self.att = nn.MultiheadAttention(
            embed_dim=self.embed_dim//self.nb,
            num_heads=self.nhead//self.nb,
=======

        if self.kdim is not None:
            self.kdim = self.kdim // self.nb

        if self.vdim is not None:
            self.vdim = self.vdim // self.nb

        self.att = nn.MultiheadAttention(
            embed_dim=self.embed_dim // self.nb,
            num_heads=self.nhead // self.nb,
>>>>>>> 91a50924
            dropout=self.dropout,
            bias=self.bias,
            add_bias_kv=self.add_bias_kv,
            add_zero_attn=self.add_zero_attn,
            kdim=self.kdim//self.nb,
            vdim=self.vdim//self.nb,
        ).to(first_input.device)

    def forward(
        self,
        query,
        key,
        value,
        attn_mask=None,
        key_padding_mask=None,
        init_params=False,
    ):
        """
        Arguements
        ----------
        query: tensor
            (L, N, E)(L,N,E) where L is the target sequence length, N is the batch size, E is the embedding dimension.
        key: tensor
            (S, N, E)(S,N,E) , where S is the source sequence length, N is the batch size, E is the embedding dimension.
        value: tensor
            (S, N, E)(S,N,E) where S is the source sequence length, N is the batch size, E is the embedding dimension.
        key_padding_mask: tensor
            (N, S)(N,S) where N is the batch size, S is the source sequence length. If a ByteTensor is provided, the non-zero positions will be ignored while the position with the zero positions will be unchanged. If a BoolTensor is provided, the positions with the value of True will be ignored while the position with the value of False will be unchanged.
        attn_mask: tensor
            2D mask (L, S)(L,S) where L is the target sequence length, S is the source sequence length. 3D mask (N*num_heads, L, S)(N∗num_heads,L,S) where N is the batch size, L is the target sequence length, S is the source sequence length. attn_mask ensure that position i is allowed to attend the unmasked positions. If a ByteTensor is provided, the non-zero positions are not allowed to attend while the zero positions will be unchanged. If a BoolTensor is provided, positions with True is not allowed to attend while False values will be unchanged. If a FloatTensor is provided, it will be added to the attention weight.

        Outputs
        -------
        attn_output: tensor
            (L, N, E)(L,N,E) where L is the target sequence length, N is the batch size, E is the embedding dimension.
        attn_output_weights: tensor
            (N, L, S)(N,L,S) where N is the batch size, L is the target sequence length, S is the source sequence length.
        """
        if init_params:
            self.init_params(key)

        # give tensors of shape (time, batch, fea)
        query = query.permute(1, 0, 2)
        key = key.permute(1, 0, 2)
        value = value.permute(1, 0, 2)

<<<<<<< HEAD
        tq,bsz,_ = query.shape

        query = query.reshape((query.shape[0], query.shape[1]*self.nb, query.shape[2]//self.nb))
        key = key.reshape((key.shape[0], key.shape[1]*self.nb, key.shape[2]//self.nb))
        value = value.reshape((value.shape[0], value.shape[1]*self.nb, value.shape[2]//self.nb))

        key_padding_mask = key_padding_mask.unsqueeze(1).repeat(1,self.nb,1).reshape((key_padding_mask.shape[0]*self.nb,key_padding_mask.shape[1]))
=======
        tq, bsz, _ = query.shape

        query = query.reshape(
            (
                query.shape[0],
                query.shape[1] * self.nb,
                query.shape[2] // self.nb,
            )
        )
        key = key.reshape(
            (key.shape[0], key.shape[1] * self.nb, key.shape[2] // self.nb)
        )
        value = value.reshape(
            (
                value.shape[0],
                value.shape[1] * self.nb,
                value.shape[2] // self.nb,
            )
        )

        if key_padding_mask is not None:
            key_padding_mask = (
                key_padding_mask.unsqueeze(1)
                .repeat(1, self.nb, 1)
                .reshape(
                    (
                        key_padding_mask.shape[0] * self.nb,
                        key_padding_mask.shape[1],
                    )
                )
            )
>>>>>>> 91a50924

        output, attention = self.att(
            query,
            key,
            value,
            attn_mask=attn_mask,
            key_padding_mask=key_padding_mask,
        )

<<<<<<< HEAD
        output = output.reshape((tq, bsz, output.shape[2]*self.nb))
=======
        output = output.reshape((tq, bsz, output.shape[2] * self.nb))
>>>>>>> 91a50924

        # reshape the output back to (batch, time, fea)
        output = output.permute(1, 0, 2)

        return output, attention


class PositionalwiseFeedForward(nn.Module):
    def __init__(self, d_ffn, nb=1, dropout=0.1, activation=nn.ReLU):
        """The class implements the positional-wise feadd forward module in “Attention Is All You Need”

        Arguements
        ----------
        d_ffn: int
            dimention of representation space of this positional-wise feadd forward module
        dropout: float
            dropout
        activation: torch class
            activation functions to be applied (Recommandation: ReLU, GELU)
        """
        super().__init__()
        self.d_ffn = d_ffn
        self.dropout = dropout
        self.activation = activation
        self.nb = nb

    def init_params(self, first_input):
        self.input_size = first_input.shape[-1]

        self.ffn = nn.Sequential(
<<<<<<< HEAD
            GroupLinear(self.input_size, self.d_ffn,nb=nb),
            self.activation(),
            nn.Dropout(self.dropout),
            GroupLinear(self.d_ffn, self.input_size,nb=nb),
=======
            GroupLinear(self.input_size, self.d_ffn, nb=self.nb).to(
                first_input.device
            ),
            self.activation(),
            nn.Dropout(self.dropout),
            GroupLinear(self.d_ffn, self.input_size, nb=self.nb).to(
                first_input.device
            ),
>>>>>>> 91a50924
        ).to(first_input.device)

    def forward(self, x, init_params=False):
        if init_params:
            self.init_params(x)

        # give a tensor of shap (time, batch, fea)
        x = x.permute(1, 0, 2)

        x = self.ffn(x)

        # reshape the output back to (batch, time, fea)
        x = x.permute(1, 0, 2)

        return x<|MERGE_RESOLUTION|>--- conflicted
+++ resolved
@@ -11,10 +11,6 @@
 import numpy as np
 from speechbrain.data_io.data_io import length_to_mask
 
-<<<<<<< HEAD
-from speechbrain.nnet.group_layer_norm import GroupLayerNorm
-=======
->>>>>>> 91a50924
 from speechbrain.nnet.group_linear import GroupLinear
 
 logger = logging.getLogger(__name__)
@@ -260,11 +256,7 @@
         add_zero_attn=False,
         kdim=None,
         vdim=None,
-<<<<<<< HEAD
-        nb=1
-=======
         nb=1,
->>>>>>> 91a50924
     ):
         super().__init__()
         self.nhead = nhead
@@ -285,12 +277,6 @@
             )
 
         self.embed_dim = first_input.shape[-1] // self.nb
-<<<<<<< HEAD
-
-        self.att = nn.MultiheadAttention(
-            embed_dim=self.embed_dim//self.nb,
-            num_heads=self.nhead//self.nb,
-=======
 
         if self.kdim is not None:
             self.kdim = self.kdim // self.nb
@@ -301,7 +287,6 @@
         self.att = nn.MultiheadAttention(
             embed_dim=self.embed_dim // self.nb,
             num_heads=self.nhead // self.nb,
->>>>>>> 91a50924
             dropout=self.dropout,
             bias=self.bias,
             add_bias_kv=self.add_bias_kv,
@@ -347,16 +332,6 @@
         query = query.permute(1, 0, 2)
         key = key.permute(1, 0, 2)
         value = value.permute(1, 0, 2)
-
-<<<<<<< HEAD
-        tq,bsz,_ = query.shape
-
-        query = query.reshape((query.shape[0], query.shape[1]*self.nb, query.shape[2]//self.nb))
-        key = key.reshape((key.shape[0], key.shape[1]*self.nb, key.shape[2]//self.nb))
-        value = value.reshape((value.shape[0], value.shape[1]*self.nb, value.shape[2]//self.nb))
-
-        key_padding_mask = key_padding_mask.unsqueeze(1).repeat(1,self.nb,1).reshape((key_padding_mask.shape[0]*self.nb,key_padding_mask.shape[1]))
-=======
         tq, bsz, _ = query.shape
 
         query = query.reshape(
@@ -388,7 +363,6 @@
                     )
                 )
             )
->>>>>>> 91a50924
 
         output, attention = self.att(
             query,
@@ -398,11 +372,7 @@
             key_padding_mask=key_padding_mask,
         )
 
-<<<<<<< HEAD
-        output = output.reshape((tq, bsz, output.shape[2]*self.nb))
-=======
         output = output.reshape((tq, bsz, output.shape[2] * self.nb))
->>>>>>> 91a50924
 
         # reshape the output back to (batch, time, fea)
         output = output.permute(1, 0, 2)
@@ -433,21 +403,10 @@
         self.input_size = first_input.shape[-1]
 
         self.ffn = nn.Sequential(
-<<<<<<< HEAD
-            GroupLinear(self.input_size, self.d_ffn,nb=nb),
+            GroupLinear(self.input_size, self.d_ffn, nb=self.nb),
             self.activation(),
             nn.Dropout(self.dropout),
-            GroupLinear(self.d_ffn, self.input_size,nb=nb),
-=======
-            GroupLinear(self.input_size, self.d_ffn, nb=self.nb).to(
-                first_input.device
-            ),
-            self.activation(),
-            nn.Dropout(self.dropout),
-            GroupLinear(self.d_ffn, self.input_size, nb=self.nb).to(
-                first_input.device
-            ),
->>>>>>> 91a50924
+            GroupLinear(self.d_ffn, self.input_size, nb=self.nb),
         ).to(first_input.device)
 
     def forward(self, x, init_params=False):
