--- conflicted
+++ resolved
@@ -25,14 +25,9 @@
     stride: float
         the frame length used for frame-wise prediction
 
-<<<<<<< HEAD
-    Returns
-    -------
-    float: the calculted EDER for the utterance
-=======
-    Returns:
-        float: the calculated EDER for the utterance
->>>>>>> 2e18d87f
+    Returns
+    -------
+    float: the calculated EDER for the utterance
 
     Example
     -------
