--- conflicted
+++ resolved
@@ -26,11 +26,7 @@
 def accumulate_and_extract_features(
     batch, features_list, ssl_model, ssl_layer_num, device
 ):
-<<<<<<< HEAD
-    """Extract features (output of SSL model) and acculamte them on cpu to be used for clustering.
-=======
-    """ Extract features (output of SSL model) and accumulate them on cpu to be used for clustering.
->>>>>>> 2e18d87f
+    """Extract features (output of SSL model) and accumulate them on cpu to be used for clustering.
 
     Arguments
     ---------
