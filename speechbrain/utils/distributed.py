--- conflicted
+++ resolved
@@ -13,16 +13,12 @@
 
 import torch
 
-<<<<<<< HEAD
 from speechbrain.utils.distributed_utils import (
     distributed_is_initialized,
     recursively_apply,
 )
 
-MAIN_PROC_ONLY = 0
-=======
 MAIN_PROC_ONLY: int = 0
->>>>>>> a024d3db
 
 
 def run_on_main(
