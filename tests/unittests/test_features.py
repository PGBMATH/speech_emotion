--- conflicted
+++ resolved
@@ -57,37 +57,6 @@
     assert torch.jit.trace(compute_istft, compute_stft(inp))
 
 
-<<<<<<< HEAD
-# def test_filterbank():
-
-#     from speechbrain.processing.features import Filterbank
-
-#     compute_fbanks = Filterbank()
-#     inputs = torch.ones([10, 101, 201])
-#     assert torch.jit.trace(compute_fbanks, inputs)
-
-#     # Check amin (-100 dB)
-#     inputs = torch.zeros([10, 101, 201])
-#     fbanks = compute_fbanks(inputs)
-#     assert torch.equal(fbanks, torch.ones_like(fbanks) * -100)
-
-#     # Check top_db
-#     fbanks = torch.zeros([1, 1, 1])
-#     expected = torch.Tensor([[[-100]]])
-#     fbanks_db = compute_fbanks._amplitude_to_DB(fbanks)
-#     assert torch.equal(fbanks_db, expected)
-
-#     # Making sure independent computation gives same results
-#     # as the batch computation
-#     input1 = torch.rand([1, 101, 201]) * 10
-#     input2 = torch.rand([1, 101, 201])
-#     input3 = torch.cat([input1, input2], dim=0)
-#     fbank1 = compute_fbanks(input1)
-#     fbank2 = compute_fbanks(input2)
-#     fbank3 = compute_fbanks(input3)
-#     assert torch.sum(torch.abs(fbank1[0] - fbank3[0])) < 5e-05
-#     assert torch.sum(torch.abs(fbank2[0] - fbank3[1])) < 5e-05
-=======
 def test_filterbank(device):
 
     from speechbrain.processing.features import Filterbank
@@ -117,7 +86,6 @@
     fbank3 = compute_fbanks(input3)
     assert torch.sum(torch.abs(fbank1[0] - fbank3[0])) < 8e-05
     assert torch.sum(torch.abs(fbank2[0] - fbank3[1])) < 8e-05
->>>>>>> c85ec434
 
 
 def test_dtc(device):
