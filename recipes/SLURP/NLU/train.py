--- conflicted
+++ resolved
@@ -41,14 +41,7 @@
 
         # Compute outputs
         p_tokens = None
-<<<<<<< HEAD
-        if (
-            stage == sb.Stage.TRAIN
-            and self.batch_count % show_results_every != 0
-        ):
-=======
         if stage == sb.Stage.TRAIN and self.step % show_results_every != 0:
->>>>>>> 44dcf3da
             return p_seq, transcript_tokens_lens
         else:
             p_tokens, _, _, _ = self.hparams.beam_searcher(
@@ -60,14 +53,10 @@
     def compute_objectives(self, predictions, batch, stage):
         """Computes the loss (NLL) given predictions and targets."""
 
-<<<<<<< HEAD
-        p_seq, transcript_tokens_lens, predicted_tokens = predictions
-=======
         if stage == sb.Stage.TRAIN and self.step % show_results_every != 0:
             p_seq, transcript_tokens_lens = predictions
         else:
             p_seq, transcript_tokens_lens, predicted_tokens = predictions
->>>>>>> 44dcf3da
 
         ids = batch.id
         (
