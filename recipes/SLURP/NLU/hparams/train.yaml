--- conflicted
+++ resolved
@@ -116,19 +116,6 @@
         asr_tokenizer: !ref <asr_tokenizer_file>
         slu_tokenizer: !ref <slu_tokenizer_file>
 
-<<<<<<< HEAD
-# Scorer
-coverage_scorer: !new:speechbrain.decoders.scorer.CoverageScorer
-    vocab_size: !ref <output_neurons>
-
-scorer: !new:speechbrain.decoders.scorer.ScorerBuilder
-    full_scorers: [!ref <coverage_scorer>]
-    scorer_weights:
-        coverage: 0
-    scorer_beam_scale: !ref <scorer_beam_scale>
-
-=======
->>>>>>> 61788382
 beam_searcher: !new:speechbrain.decoders.S2SRNNBeamSearcher
     embedding: !ref <output_emb>
     decoder: !ref <dec>
