--- conflicted
+++ resolved
@@ -72,10 +72,6 @@
 shuffle: True  # if true re-creates batches at each epoch shuffling examples.
 batch_ordering: random
 max_batch_ex: 128
-<<<<<<< HEAD
-avg_checkpoints: 10 # Number of checkpoints to average for evaluation
-=======
->>>>>>> 44dcf3da
 
 dynamic_batch_sampler_train:
     max_batch_length: !ref <max_batch_length_train>
@@ -224,20 +220,12 @@
     language_model: !ref <lm_model>
     temperature: 1.15
 
-<<<<<<< HEAD
-valid_scorer: !new:speechbrain.decoders.scorer.ScorerBuilder
-=======
 scorer_valid_search: !new:speechbrain.decoders.scorer.ScorerBuilder
->>>>>>> 44dcf3da
     full_scorers: [!ref <ctc_scorer>]
     weights:
         ctc: !ref <ctc_weight_decode>
 
-<<<<<<< HEAD
-test_scorer: !new:speechbrain.decoders.scorer.ScorerBuilder
-=======
 scorer_test_search: !new:speechbrain.decoders.scorer.ScorerBuilder
->>>>>>> 44dcf3da
     full_scorers: [!ref <ctc_scorer>, !ref <transformerlm_scorer>]
     weights:
         ctc: !ref <ctc_weight_decode>
@@ -251,13 +239,8 @@
     max_decode_ratio: !ref <max_decode_ratio>
     beam_size: !ref <valid_beam_size>
     using_eos_threshold: False
-<<<<<<< HEAD
-    length_normalization: False
-    scorer: !ref <valid_scorer>
-=======
     length_normalization: True
     scorer: !ref <scorer_valid_search>
->>>>>>> 44dcf3da
 
 test_search: !new:speechbrain.decoders.S2STransformerBeamSearcher
     modules: [!ref <Transformer>, !ref <seq_lin>]
@@ -269,11 +252,7 @@
     temperature: 1.15
     using_eos_threshold: False
     length_normalization: True
-<<<<<<< HEAD
-    scorer: !ref <test_scorer>
-=======
     scorer: !ref <scorer_test_search>
->>>>>>> 44dcf3da
 
 log_softmax: !new:torch.nn.LogSoftmax
     dim: -1
