--- conflicted
+++ resolved
@@ -72,10 +72,6 @@
 shuffle: True # if true re-creates batches at each epoch shuffling examples.
 max_batch_ex: 128
 batch_ordering: random
-<<<<<<< HEAD
-avg_checkpoints: 10 # Number of checkpoints to average for evaluation
-=======
->>>>>>> 44dcf3da
 
 dynamic_batch_sampler_train:
     max_batch_length: !ref <max_batch_length_train>
@@ -236,11 +232,7 @@
     max_decode_ratio: !ref <max_decode_ratio>
     beam_size: !ref <valid_beam_size>
     using_eos_threshold: False
-<<<<<<< HEAD
-    length_normalization: False
-=======
     length_normalization: True
->>>>>>> 44dcf3da
     scorer: !ref <scorer_valid_search>
 
 test_search: !new:speechbrain.decoders.S2STransformerBeamSearcher
