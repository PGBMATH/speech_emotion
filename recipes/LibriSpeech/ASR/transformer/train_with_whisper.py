#!/usr/bin/env python3
"""Recipe for training a whisper-based ASR system with librispeech.
The system employs whisper from OpenAI (https://cdn.openai.com/papers/whisper.pdf).
This recipe take the whisper encoder-decoder to fine-tune on the NLL.

If you want to only use the whisper encoder system, please refer to the recipe
speechbrain/recipes/LibriSpeech/ASR/CTC/train_with_whisper.py

To run this recipe, do the following:
> python train_with_whisper.py hparams/train_hf_whisper.yaml

Authors
 * Adel Moumen 2022, 2024
 * Titouan Parcollet 2022
"""

import os
import sys
import torch
import logging
import speechbrain as sb
from speechbrain.utils.distributed import run_on_main, if_main_process
from speechbrain.utils.data_utils import undo_padding
from hyperpyyaml import load_hyperpyyaml
from pathlib import Path

logger = logging.getLogger(__name__)


# Define training procedure
class ASR(sb.Brain):
    def compute_forward(self, batch, stage):
        """Forward computations from the waveform batches to the output probabilities."""
        batch = batch.to(self.device)
        wavs, wav_lens = batch.sig
        bos_tokens, bos_tokens_lens = batch.tokens_bos

        # Add waveform augmentation if specified.
        if stage == sb.Stage.TRAIN and hasattr(self.hparams, "wav_augment"):
            wavs, wav_lens = self.hparams.wav_augment(wavs, wav_lens)
            bos_tokens = self.hparams.wav_augment.replicate_labels(bos_tokens)
            bos_tokens_lens = self.hparams.wav_augment.replicate_labels(
                bos_tokens_lens
            )

        # We compute the padding mask and replace the values with the pad_token_id
        # that the Whisper decoder expect to see.
        abs_tokens_lens = (bos_tokens_lens * bos_tokens.shape[1]).long()
        pad_mask = (
            torch.arange(abs_tokens_lens.max(), device=self.device)[None, :]
            < abs_tokens_lens[:, None]
        )
        bos_tokens[~pad_mask] = self.tokenizer.pad_token_id

        # Forward encoder + decoder
        enc_out, logits, _ = self.modules.whisper(wavs, bos_tokens)
        log_probs = self.hparams.log_softmax(logits)

        hyps = None
        if stage == sb.Stage.VALID:
            hyps, _, _, _ = self.hparams.valid_search(
                enc_out.detach(), wav_lens
            )
        elif stage == sb.Stage.TEST:
            hyps, _, _, _ = self.hparams.test_search(enc_out.detach(), wav_lens)

        return log_probs, hyps, wav_lens

    def compute_objectives(self, predictions, batch, stage):
        """Computes the loss NLL given predictions and targets."""

        (log_probs, hyps, wav_lens) = predictions
        batch = batch.to(self.device)
        ids = batch.id
        tokens_eos, tokens_eos_lens = batch.tokens_eos

        # Label Augmentation
        if stage == sb.Stage.TRAIN and hasattr(self.hparams, "wav_augment"):
            tokens_eos = self.hparams.wav_augment.replicate_labels(tokens_eos)
            tokens_eos_lens = self.hparams.wav_augment.replicate_labels(
                tokens_eos_lens
            )

        loss = self.hparams.nll_loss(
            log_probs, tokens_eos, length=tokens_eos_lens
        )

        if stage != sb.Stage.TRAIN:
            tokens, tokens_lens = batch.tokens

            # Decode token terms to words
            predicted_words = [
                self.tokenizer.decode(t, skip_special_tokens=True).strip()
                for t in hyps
            ]

            # Convert indices to words
            target_words = undo_padding(tokens, tokens_lens)
            target_words = self.tokenizer.batch_decode(
                target_words, skip_special_tokens=True
            )

            if hasattr(self.hparams, "normalized_transcripts"):
                predicted_words = [
                    self.tokenizer.normalize(text).split(" ")
                    for text in predicted_words
                ]

                target_words = [
                    self.tokenizer.normalize(text).split(" ")
                    for text in target_words
                ]
            else:
                predicted_words = [text.split(" ") for text in predicted_words]
                target_words = [text.split(" ") for text in target_words]

            self.wer_metric.append(ids, predicted_words, target_words)
            self.cer_metric.append(ids, predicted_words, target_words)

        return loss

    def on_stage_start(self, stage, epoch):
        """Gets called at the beginning of each epoch"""
        if stage != sb.Stage.TRAIN:
            self.cer_metric = self.hparams.cer_computer()
            self.wer_metric = self.hparams.error_rate_computer()

    def on_stage_end(self, stage, stage_loss, epoch):
        """Gets called at the end of an epoch."""
        # Compute/store important stats
        stage_stats = {"loss": stage_loss}
        if stage == sb.Stage.TRAIN:
            self.train_stats = stage_stats
        else:
            stage_stats["CER"] = self.cer_metric.summarize("error_rate")
            stage_stats["WER"] = self.wer_metric.summarize("error_rate")

        # Perform end-of-iteration things, like annealing, logging, etc.
        if stage == sb.Stage.VALID:
<<<<<<< HEAD
            lr = self.hparams.lr_annealing_whisper.current_lr
=======
            old_lr_whisper, new_lr_whisper = self.hparams.lr_annealing_whisper(
                stage_stats["loss"]
            )

            sb.nnet.schedulers.update_learning_rate(
                self.optimizer, new_lr_whisper
            )
>>>>>>> d4c9f39e
            self.hparams.train_logger.log_stats(
                stats_meta={"epoch": epoch, "lr": lr},
                train_stats=self.train_stats,
                valid_stats=stage_stats,
            )
            self.checkpointer.save_and_keep_only(
                meta={"WER": stage_stats["WER"]},
                min_keys=["WER"],
            )
        elif stage == sb.Stage.TEST:
            self.hparams.train_logger.log_stats(
                stats_meta={"Epoch loaded": self.hparams.epoch_counter.current},
                test_stats=stage_stats,
            )
            if if_main_process():
                with open(self.hparams.test_wer_file, "w") as w:
                    self.wer_metric.write_stats(w)


def dataio_prepare(hparams, tokenizer):
    """This function prepares the datasets to be used in the brain class.
    It also defines the data processing pipeline through user-defined functions.
    """
    data_folder = hparams["data_folder"]

    train_data = sb.dataio.dataset.DynamicItemDataset.from_csv(
        csv_path=hparams["train_csv"],
        replacements={"data_root": data_folder},
    )

    if hparams["sorting"] == "ascending":
        # we sort training data to speed up training and get better results.
        train_data = train_data.filtered_sorted(sort_key="duration")
        # when sorting do not shuffle in dataloader ! otherwise is pointless
        hparams["train_loader_kwargs"]["shuffle"] = False

    elif hparams["sorting"] == "descending":
        train_data = train_data.filtered_sorted(
            sort_key="duration", reverse=True
        )
        # when sorting do not shuffle in dataloader ! otherwise is pointless
        hparams["train_loader_kwargs"]["shuffle"] = False

    elif hparams["sorting"] == "random":
        pass

    else:
        raise NotImplementedError(
            "sorting must be random, ascending or descending"
        )

    valid_data = sb.dataio.dataset.DynamicItemDataset.from_csv(
        csv_path=hparams["valid_csv"],
        replacements={"data_root": data_folder},
    )
    valid_data = valid_data.filtered_sorted(sort_key="duration")

    # test is separate
    test_datasets = {}
    for csv_file in hparams["test_csv"]:
        name = Path(csv_file).stem
        test_datasets[name] = sb.dataio.dataset.DynamicItemDataset.from_csv(
            csv_path=csv_file, replacements={"data_root": data_folder}
        )
        test_datasets[name] = test_datasets[name].filtered_sorted(
            sort_key="duration"
        )

    datasets = [train_data, valid_data] + [i for k, i in test_datasets.items()]

    # 2. Define audio pipeline:
    @sb.utils.data_pipeline.takes("wav")
    @sb.utils.data_pipeline.provides("sig")
    def audio_pipeline(wav):
        sig = sb.dataio.dataio.read_audio(wav)
        return sig

    sb.dataio.dataset.add_dynamic_item(datasets, audio_pipeline)

    # 3. Define text pipeline:
    @sb.utils.data_pipeline.takes("wrd")
    @sb.utils.data_pipeline.provides(
        "wrd", "tokens_list", "tokens_bos", "tokens_eos", "tokens"
    )
    def text_pipeline(wrd):
        if hasattr(hparams, "normalized_transcripts"):
            wrd = tokenizer.normalize(wrd)
        yield wrd
        tokens_list = tokenizer.encode(wrd, add_special_tokens=False)
        yield tokens_list
        tokens_list = tokenizer.build_inputs_with_special_tokens(tokens_list)
        tokens_bos = torch.LongTensor(tokens_list[:-1])
        yield tokens_bos
        tokens_eos = torch.LongTensor(tokens_list[1:])
        yield tokens_eos
        tokens = torch.LongTensor(tokens_list)
        yield tokens

    sb.dataio.dataset.add_dynamic_item(datasets, text_pipeline)

    # 4. Set output:
    sb.dataio.dataset.set_output_keys(
        datasets,
        ["id", "sig", "tokens_list", "tokens_bos", "tokens_eos", "tokens"],
    )

    return train_data, valid_data, test_datasets


if __name__ == "__main__":
    # CLI:
    hparams_file, run_opts, overrides = sb.parse_arguments(sys.argv[1:])

    # create ddp_group with the right communication protocol
    sb.utils.distributed.ddp_init_group(run_opts)

    with open(hparams_file) as fin:
        hparams = load_hyperpyyaml(fin, overrides)

    # Create experiment directory
    sb.create_experiment_directory(
        experiment_directory=hparams["output_folder"],
        hyperparams_to_save=hparams_file,
        overrides=overrides,
    )

    # Dataset prep (parsing Librispeech)
    from librispeech_prepare import prepare_librispeech  # noqa

    # multi-gpu (ddp) save data preparation
    run_on_main(
        prepare_librispeech,
        kwargs={
            "data_folder": hparams["data_folder"],
            "tr_splits": hparams["train_splits"],
            "dev_splits": hparams["dev_splits"],
            "te_splits": hparams["test_splits"],
            "save_folder": hparams["output_folder"],
            "merge_lst": hparams["train_splits"],
            "merge_name": "train.csv",
            "skip_prep": hparams["skip_prep"],
        },
    )

    # Defining tokenizer and loading it
    tokenizer = hparams["whisper"].tokenizer

    # here we create the datasets objects as well as tokenization and encoding
    train_data, valid_data, test_datasets = dataio_prepare(hparams, tokenizer)

    # Trainer initialization
    asr_brain = ASR(
        modules=hparams["modules"],
        hparams=hparams,
        run_opts=run_opts,
        checkpointer=hparams["checkpointer"],
        opt_class=hparams["whisper_opt_class"],
    )

    # We load the pretrained whisper model
    if "pretrainer" in hparams.keys():
        run_on_main(hparams["pretrainer"].collect_files)
        hparams["pretrainer"].load_collected(asr_brain.device)

    # We dynamically add the tokenizer to our brain class.
    # NB: This tokenizer corresponds to the one used for Whisper.
    asr_brain.tokenizer = tokenizer

    # Training
    asr_brain.fit(
        asr_brain.hparams.epoch_counter,
        train_data,
        valid_data,
        train_loader_kwargs=hparams["train_loader_kwargs"],
        valid_loader_kwargs=hparams["valid_loader_kwargs"],
    )

    # Testing
    os.makedirs(hparams["output_wer_folder"], exist_ok=True)

    for k in test_datasets.keys():  # keys are test_clean, test_other etc
        asr_brain.hparams.test_wer_file = os.path.join(
            hparams["output_wer_folder"], f"wer_{k}.txt"
        )
        asr_brain.evaluate(
            test_datasets[k],
            test_loader_kwargs=hparams["test_loader_kwargs"],
            min_key="WER",
        )<|MERGE_RESOLUTION|>--- conflicted
+++ resolved
@@ -137,17 +137,7 @@
 
         # Perform end-of-iteration things, like annealing, logging, etc.
         if stage == sb.Stage.VALID:
-<<<<<<< HEAD
             lr = self.hparams.lr_annealing_whisper.current_lr
-=======
-            old_lr_whisper, new_lr_whisper = self.hparams.lr_annealing_whisper(
-                stage_stats["loss"]
-            )
-
-            sb.nnet.schedulers.update_learning_rate(
-                self.optimizer, new_lr_whisper
-            )
->>>>>>> d4c9f39e
             self.hparams.train_logger.log_stats(
                 stats_meta={"epoch": epoch, "lr": lr},
                 train_stats=self.train_stats,
