# LibriSpeech ASR with CTC and pre-trained wav2vec2 or whisper models.
This folder contains the scripts to finetune a wav2vec2 or a whisper based system using LibriSpeech.
You can download LibriSpeech at http://www.openslr.org/12.
The loss function is the CTC loss and it is implemented in two different ways:
- Using the [CTCLoss](https://pytorch.org/docs/stable/generated/torch.nn.CTCLoss.html) from PyTorch.
- Using the [CTC implementation](https://github.com/k2-fsa/k2/blob/master/k2/python/k2/ctc_loss.py) from K2 (WFST-based). For an example of such recipe, check the `train_with_wav2vec_k2.py` file.

**Supported pre-trained wav2vec2:** [SpeechBrain](https://github.com/speechbrain/speechbrain/tree/develop/recipes/LibriSpeech/self-supervised-learning/wav2vec2) and [HuggingFace](https://github.com/speechbrain/speechbrain/tree/develop/recipes/CommonVoice/self-supervised-learning/wav2vec2)

## Installing Extra Dependencies

Before proceeding, ensure you have installed the necessary additional dependencies. To do this, simply run the following command in your terminal:

```
pip install -r extra_requirements.txt
```

# How to run
```
python train_with_wav2vec.py hparams/file.yaml
```
```
python train_with_whisper.py hparams/file.yaml
```
To run a fine-tuning of "WavLM" with signal downsampled inputs (for faster training and inferences)

```
python train_with_wav2vec.py hparams/downsampled/train_hf_wavlm_signal_downsampling.yaml --downsampling_factor 2
```

# WFST-based CTC loss
To fine-tune a wav2vec 2.0 model with the WFST-based CTC loss, you can use the `train_with_wav2vec_k2.py` script. This will create a `lang` directory inside your output folder, which will contain the files required to build a lexicon FST. The tokenization method used here is a very basic character-based tokenization (e.g. `hello -> h e l l o`).

To use this script, you will first need to install `k2`. The integration has been tested with `k2==1.24.3` and `torch==1.13.1`, although it should also work with `torch==2.0.1`. You can install `k2` by following the instructions [here](https://k2-fsa.github.io/k2/installation/from_wheels.html#linux-cuda-example).

Using a lexicon FST (L) while training can help guide the model to better predictions. When decoding, you can either use a simple HL decoding graph (where H is the ctc topology), or use an HLG graph (where G is usually a 3-gram language model) to further improve the results. In addition, whole lattice rescoring is also supported. This typically happens with a 4-gram language model. See `hparams/train_with_wav2vec_k2.yaml`` for more details.

If you choose to either use a 3-gram or a 4-gram language model, you will need to provide pre-existing ARPA LMs for both cases. Those can be found in LibriSpeech's official repository: https://www.openslr.org/11/. The 3-gram LM is called `3-gram.pruned.1e-7.arpa.gz`, while the 4-gram LM is called `4-gram.arpa.gz`. You can download them and unzip them in the same folder. Then, you can pass the path to the folder containing the ARPA LMs to the `--lm_dir` argument. This will automatically build the required FSTs for you.

Besides the ARPA files, it is also advised to download the `librispeech-vocab.txt` file under your `data_folder` (i.e. where the LibriSpeech dataset is downloaded). This file contains extra words that will be used in the lexicon creation to make it more robust to OOVs. You can download it from [here](http://www.openslr.org/resources/11/librispeech-vocab.txt).

Example usage:
```
python train_with_wav2vec_k2.py hparams/train_hf_wav2vec_k2.yaml --data_folder=/path/to/LibriSpeech --lm_dir=/path/to/LibriSpeech/LM
```

To use the HLG graph (instead of the default HL), pass `--use_HLG=True`. To use the 4-gram LM for rescoring, pass the `--decoding_method=whole-lattice-rescoring` argument. Note that this will require more memory, as the whole lattice will be kept in memory during the decoding. In this recipe, the `lm_scale` used by default is 0.4. This is the value that gave the best results in our HL-graph experiments after trying scales of `[0.2, 0.4, 0.6, 0.8, 1.0, 1.2, 1.4]`. When rescoring is used alongside the HLG graph, the 4-gram seems to not bring any improvement. The best lm scale in that case was 0.2 (the lowest value we tried).

# KenLM n-gram CTC rescoring
To enable n-gram rescoring during the decoding, you can download the LibriSpeech official LM from [here](https://www.openslr.org/11/). Please make sure to install the extra dependencies first. Any KenLM language model may be used with this rescoring technique. The n-gram can either be a binary or an arpa file, but note that the binary format is faster to load. The following command shows how to use the official LibriSpeech 4-gram LM with SpeechBrain:
```bash
wget https://openslr.elda.org/resources/11/4-gram.arpa.gz
gzip -d 4-gram.arpa.gz
python train_with_wav2vec.py hparams/file.yaml --kenlm_model_path='4-gram.arpa'
```

# Rescoring with a Neural Language Model
Two yamls do support LM rescoring: `train_hf_wav2vec_rnn_rescoring.yaml` and `train_hf_wav2vec_transformer_rescoring.yaml`. The first one uses a RNN LM, while the second one uses a Transformer LM. Both LMs are already pretrained on LibriSpeech (see [RNNLM](https://huggingface.co/speechbrain/asr-crdnn-rnnlm-librispeech) and [TransformerLM](https://huggingface.co/speechbrain/asr-transformer-transformerlm-librispeech)). The acoustic model (wav2vec2) generates a list of hypotheses (called n-best), which are then rescored (aka re-ranked) by the LM. The LM rescores by computing the score of each hypothesis by summing the log-probabilities of each tokens with respect to the previous tokens. The LM score is then added to the acoustic model score to obtain the final score. Using this technique, will results in better WERs. For instance, we went from 1.95 to 1.57 of WER. However, note that the inference time will be slower.

Two parameters need to be tuned: `topk` (and `beam_size` to have enough topk) and `lm_weight`. Increasing `topk` will increase the number of hypotheses to be rescored, and ultimately the inference time. Increasing `lm_weight` will increase the importance of the LM score in the final score. The following command shows how to use the RNN LM with SpeechBrain:
```bash
python train_with_wav2vec.py hparams/train_hf_wav2vec_rnn_rescoring.yaml --data_folder=/path/to/LibriSpeech/ --topk=50 --beam_size=50 --lm_weight=0.5
```
Note: by default, `topk` is set to 20 as it gives a good trade-off between WER and inference time.

# Results

| Release | Hyperparams file | Decoding method | Finetuning Split | Test-clean WER | GPU- Test-clean Inference Time | Test-other WER | GPU- Test-other Inference Time |  HuggingFace link | Full model link | Inference GPUs | Training GPUs |
|:-------------:|:---------------------------:|  :----------:|  :-----:| :-----:| :-----:| :-----:| :-----:| :-----:| :-----:| :--------:| :--------:|
| 05-08-23 | train_hf_wav2vec.yaml | GreedySearch | 960h  | 2.12 | 1min30s | 4.31| 1min24s | [Link](https://huggingface.co/speechbrain/asr-wav2vec2-librispeech) | [Link](https://www.dropbox.com/sh/qj2ps85g8oiicrj/AAAxlkQw5Pfo0M9EyHMi8iAra?dl=0) | 1xRTX3090 24GB | 1xA100 40GB |
| 05-08-23 | train_hf_wav2vec.yaml | GreedySearch  + test batch size = 1| 960h  | 1.95 | 2min09s | 3.97| 2min21s | Not Avail. | [Link](https://www.dropbox.com/sh/8zqufkmegbgpsa8/AACB6MMJ_efbGDvTi5ZhB4pQa?dl=0) | 1xRTX3090 24GB | 1xA100 40GB |
| 05-08-23 | train_hf_wav2vec.yaml | CTCBeamSearch  + test batch size = 1| 960h  | 1.92 | 2min22s | 3.97 | 2min16s | Not Avail. | [Link](https://www.dropbox.com/sh/8zqufkmegbgpsa8/AACB6MMJ_efbGDvTi5ZhB4pQa?dl=0) | 1xRTX3090 24GB | 1xA100 40GB |
| 05-08-23 | train_hf_wav2vec.yaml | CTCPrefixBeamSearch  + test batch size = 1| 960h | 1.92 | 2min45s | 3.97 | 2min21s | Not Avail. | [Link](https://www.dropbox.com/sh/8zqufkmegbgpsa8/AACB6MMJ_efbGDvTi5ZhB4pQa?dl=0) | 1xRTX3090 24GB | 1xA100 40GB |
| 05-08-23 | train_hf_wav2vec.yaml | CTCBeamSearch + 4-gram  + test batch size = 1| 960h  | 1.75  | 2min37s | 3.67 | 2min20s | Not Avail. | [Link](https://www.dropbox.com/sh/8zqufkmegbgpsa8/AACB6MMJ_efbGDvTi5ZhB4pQa?dl=0) | 1xRTX3090 24GB | 1xA100 40GB |
| 05-08-23 | train_hf_wav2vec.yaml | CTCPrefixBeamSearch + 4-gram  + test batch size = 1| 960h  | 1.80 | 2min38s | 3.78 | 2min25s |Not Avail. | [Link](https://www.dropbox.com/sh/8zqufkmegbgpsa8/AACB6MMJ_efbGDvTi5ZhB4pQa?dl=0) | 1xRTX3090 24GB | 1xA100 40GB |
| 22-09-22 | train_sb_wav2vec.yaml | GreedySearch | 960h | 4.2 | Not Avail. | Not Avail. | Not Avail. | Not Avail. | Not Avail. | Not Avail.| 2xTesla V100 32GB |
| 08-12-23 | train_hf_whisper.yaml (small) | CTCBeamSearch  + test batch size = 1 | 960h | 4.72 | 3.08 | 12.66 |3.30 | Not Avail. | [Link](https://www.dropbox.com/sh/zmtp13huxn02fot/AADyKL5q0MwRhEG1-WbSXDWda?dl=0) |  1xRTX3090 24GB | 2xTesla V100 32GB |
| 08-12-23 | train_hf_whisper.yaml (small) | CTCPrefixBeamSearch  + test batch size = 1 | 960h | 4.73 | 3.19 | 12.65 |3.39 | Not Avail. | [Link](https://www.dropbox.com/sh/zmtp13huxn02fot/AADyKL5q0MwRhEG1-WbSXDWda?dl=0) |  1xRTX3090 24GB | 2xTesla V100 32GB |
| 08-12-23 | train_hf_whisper.yaml (small) | CTCBeamSearch + 4-gram  + test batch size = 1 | 960h | 4.37 | 3.16 | 11.76 | 3.43 | Not Avail. | [Link](https://www.dropbox.com/sh/zmtp13huxn02fot/AADyKL5q0MwRhEG1-WbSXDWda?dl=0) |  1xRTX3090 24GB | 2xTesla V100 32GB |
| 08-12-23 | train_hf_whisper.yaml (small) | CTCPrefixBeamSearch + 4-gram  + test batch size = 1 | 960h | 4.44 | 3.30 | 11.89 | 3.47 | Not Avail. | [Link](https://www.dropbox.com/sh/zmtp13huxn02fot/AADyKL5q0MwRhEG1-WbSXDWda?dl=0) |  1xRTX3090 24GB | 2xTesla V100 32GB |
<<<<<<< HEAD
| 10-05-23 | train_hf_wav2vec_k2.yaml | k2CTC + HL graph + test batch size = 1 | 960h | 1.83 | Not Avail. | Not Avail. | Not Avail. | Not Avail. | Not Avail. |  1xRTX2080Ti 12GB | 1xRTX2080Ti 12GB |
| 10-05-23 | train_hf_wav2vec_k2.yaml | k2CTC + HLG graph + test batch size = 1 | 960h | 1.73 | Not Avail. | Not Avail. | Not Avail. | Not Avail. | Not Avail. |  1xRTX2080Ti 12GB | 1xRTX2080Ti 12GB |
| 10-05-23 | train_hf_wav2vec_k2.yaml | k2CTC + HL graph + 4-gram rescoring + test batch size = 1 | 960h | 1.75 | Not Avail. | Not Avail. | Not Avail. | Not Avail. | Not Avail. |  1xRTX2080Ti 12GB | 1xRTX2080Ti 12GB |
| 10-05-23 | train_hf_wav2vec_k2.yaml | k2CTC + HLG graph + 4-gram rescoring + test batch size = 1 | 960h | 2.60 | Not Avail. | Not Avail. | Not Avail. | Not Avail. | Not Avail. |  1xRTX2080Ti 12GB | 1xRTX2080Ti 12GB |
=======
| 08-12-23 | train_hf_wav2vec.yaml | CTCBeamSearch + RNNLM Rescorer  + test batch size = 1 + topk = 100  | 960h | 1.69 | 26mins15 | 3.55 | 32min44s | Not Avail. | [Link](https://www.dropbox.com/sh/k4ixa211yp5b1tm/AAD85sgYw2CH7NKk_qKMO9Tja?dl=0) |  1x A100 40GB | 2xTesla V100 40GB |
| 08-12-23 | train_hf_wav2vec.yaml | CTCBeamSearch + TransformerLM Rescorer + test batch size = 1 + topk = 100 | 960h | 1.57 | 26mins56s | 3.37 | 32min46 | Not Avail. | [Link](https://www.dropbox.com/sh/ijqalvre7mm08ng/AAD_hsN-8dBneUMMkELsOOxga?dl=0) |  1x A100 40GB | 2xTesla V100 32GB |
>>>>>>> dd00cf96

# Downsampling inputs for faster fine-tuning and inferences using SSL Models
This repository contains the code allowing to reproduce part of the results obtained in the paper : "Fine-tuning Strategies for Faster Inference using Speech Self-Supervised Models:  A Comparative Study"
The reported experiments are the ones leading to largest inference time reductions while keeping lower error rates, using a downsampling of the input sequences. You can download LibriSpeech at http://www.openslr.org/12.

### Downsampling Results with Librispeech train-clean-100 split
The inference times shown here are for running the whole test-clean LibriSpeech split, and are in seconds. MACs shown here are the mean MACs for a test batch
These results are obtained using WavLM Large finetuned only on the train-clean-100 split of LibriSpeech (100 hours of speech)

| Name  | Factor | WER   | GPU- Inference Time | CPU - Inference Time | WER-LM | GPULM - Inference Time | CPULM - Inference Time | MACs (G) |
|-------|--------|-------|---------------------|----------------------|--------|------------------------|------------------------|----------|
| No SD | 1      |  4.09 |                 134 |                 1121 |   3.31 |                    152 |                   1128 | 386.538  |
| CL2   |      2 | 4.61  |                  84 |                  582 | 3.48   |                     98 |                    600 | 192.97   |
| CL3   |      3 | 5.47  |                  69 |                  414 |   4.12 |                     91 |                    436 | 134.864  |
| AV2   |      2 | 4.93  |                  80 |                  570 | 3.66   |                     98 |                    578 | 192.97   |
| AV3   |      3 |  6.01 |                  64 |                  406 | 4.27   |                     90 |                    422 | 134.864  |
| SD2   |      2 | 4.85  |                  86 |                  569 | 3.58   |                     97 |                    575 | 192.97   |
| SD3   |      3 | 5.83  |                  72 |                  427 |   4.08 |                     89 |                    458 | 134.864  |

CL: Learned convolutional downsampling

SD : Signal downsampling

AV : Averaging window

# **About SpeechBrain**
- Website: https://speechbrain.github.io/
- Code: https://github.com/speechbrain/speechbrain/
- HuggingFace: https://huggingface.co/speechbrain/

# **Citing**
Please, cite SpeechBrain if you use it for your research or business.

```bibtex
@misc{speechbrain,
  title={{SpeechBrain}: A General-Purpose Speech Toolkit},
  author={Mirco Ravanelli and Titouan Parcollet and Peter Plantinga and Aku Rouhe and Samuele Cornell and Loren Lugosch and Cem Subakan and Nauman Dawalatabad and Abdelwahab Heba and Jianyuan Zhong and Ju-Chieh Chou and Sung-Lin Yeh and Szu-Wei Fu and Chien-Feng Liao and Elena Rastorgueva and François Grondin and William Aris and Hwidong Na and Yan Gao and Renato De Mori and Yoshua Bengio},
  year={2021},
  eprint={2106.04624},
  archivePrefix={arXiv},
  primaryClass={eess.AS},
  note={arXiv:2106.04624}
}
```
If you use the downsampling approach, please cite :

```bibtex
@article{zaiem2023fine,
  title={Fine-tuning Strategies for Faster Inference using Speech Self-Supervised Models: A Comparative Study},
  author={Zaiem, Salah and Algayres, Robin and Parcollet, Titouan and Essid, Slim and Ravanelli, Mirco},
  journal={arXiv preprint arXiv:2303.06740},
  year={2023}
}
```

<|MERGE_RESOLUTION|>--- conflicted
+++ resolved
@@ -78,15 +78,12 @@
 | 08-12-23 | train_hf_whisper.yaml (small) | CTCPrefixBeamSearch  + test batch size = 1 | 960h | 4.73 | 3.19 | 12.65 |3.39 | Not Avail. | [Link](https://www.dropbox.com/sh/zmtp13huxn02fot/AADyKL5q0MwRhEG1-WbSXDWda?dl=0) |  1xRTX3090 24GB | 2xTesla V100 32GB |
 | 08-12-23 | train_hf_whisper.yaml (small) | CTCBeamSearch + 4-gram  + test batch size = 1 | 960h | 4.37 | 3.16 | 11.76 | 3.43 | Not Avail. | [Link](https://www.dropbox.com/sh/zmtp13huxn02fot/AADyKL5q0MwRhEG1-WbSXDWda?dl=0) |  1xRTX3090 24GB | 2xTesla V100 32GB |
 | 08-12-23 | train_hf_whisper.yaml (small) | CTCPrefixBeamSearch + 4-gram  + test batch size = 1 | 960h | 4.44 | 3.30 | 11.89 | 3.47 | Not Avail. | [Link](https://www.dropbox.com/sh/zmtp13huxn02fot/AADyKL5q0MwRhEG1-WbSXDWda?dl=0) |  1xRTX3090 24GB | 2xTesla V100 32GB |
-<<<<<<< HEAD
-| 10-05-23 | train_hf_wav2vec_k2.yaml | k2CTC + HL graph + test batch size = 1 | 960h | 1.83 | Not Avail. | Not Avail. | Not Avail. | Not Avail. | Not Avail. |  1xRTX2080Ti 12GB | 1xRTX2080Ti 12GB |
+| 10-05-23 | train_hf_wav2vec_k2.yaml | k2CTC + HL graph + test batch size = 1 | 960h | 1.83 | Not Avail. | 3.88 | Not Avail. | Not Avail. | Not Avail. |  1xRTX2080Ti 12GB | 1xRTX2080Ti 12GB |
 | 10-05-23 | train_hf_wav2vec_k2.yaml | k2CTC + HLG graph + test batch size = 1 | 960h | 1.73 | Not Avail. | Not Avail. | Not Avail. | Not Avail. | Not Avail. |  1xRTX2080Ti 12GB | 1xRTX2080Ti 12GB |
 | 10-05-23 | train_hf_wav2vec_k2.yaml | k2CTC + HL graph + 4-gram rescoring + test batch size = 1 | 960h | 1.75 | Not Avail. | Not Avail. | Not Avail. | Not Avail. | Not Avail. |  1xRTX2080Ti 12GB | 1xRTX2080Ti 12GB |
 | 10-05-23 | train_hf_wav2vec_k2.yaml | k2CTC + HLG graph + 4-gram rescoring + test batch size = 1 | 960h | 2.60 | Not Avail. | Not Avail. | Not Avail. | Not Avail. | Not Avail. |  1xRTX2080Ti 12GB | 1xRTX2080Ti 12GB |
-=======
 | 08-12-23 | train_hf_wav2vec.yaml | CTCBeamSearch + RNNLM Rescorer  + test batch size = 1 + topk = 100  | 960h | 1.69 | 26mins15 | 3.55 | 32min44s | Not Avail. | [Link](https://www.dropbox.com/sh/k4ixa211yp5b1tm/AAD85sgYw2CH7NKk_qKMO9Tja?dl=0) |  1x A100 40GB | 2xTesla V100 40GB |
 | 08-12-23 | train_hf_wav2vec.yaml | CTCBeamSearch + TransformerLM Rescorer + test batch size = 1 + topk = 100 | 960h | 1.57 | 26mins56s | 3.37 | 32min46 | Not Avail. | [Link](https://www.dropbox.com/sh/ijqalvre7mm08ng/AAD_hsN-8dBneUMMkELsOOxga?dl=0) |  1x A100 40GB | 2xTesla V100 32GB |
->>>>>>> dd00cf96
 
 # Downsampling inputs for faster fine-tuning and inferences using SSL Models
 This repository contains the code allowing to reproduce part of the results obtained in the paper : "Fine-tuning Strategies for Faster Inference using Speech Self-Supervised Models:  A Comparative Study"
