# LibriSpeech ASR with CTC and pre-trained wav2vec2 or whisper models.
This folder contains the scripts to finetune a wav2vec2 or a whisper based system using LibriSpeech.
You can download LibriSpeech at http://www.openslr.org/12.

**Supported pre-trained wav2vec2:** [SpeechBrain](https://github.com/speechbrain/speechbrain/tree/develop/recipes/LibriSpeech/self-supervised-learning/wav2vec2) and [HuggingFace](https://github.com/speechbrain/speechbrain/tree/develop/recipes/CommonVoice/self-supervised-learning/wav2vec2)

## Installing Extra Dependencies

Before proceeding, ensure you have installed the necessary additional dependencies. To do this, simply run the following command in your terminal:

```
pip install -r extra_requirements.txt
```

# How to run
```
python train_with_wav2vec.py hparams/file.yaml
```
```
python train_with_whisper.py hparams/file.yaml
```
To run a fine-tuning of "WavLM" with signal downsampled inputs (for faster training and inferences)

```
python train_with_wav2vec.py hparams/downsampled/train_hf_wavlm_signal_downsampling.yaml --downsampling_factor 2
```
To train a model from scratch (without any pre-training), please firstly go to the Tokenizer folder to train a tokenizer:

```
cd ../../Tokenizer
python train.py hparams/128_bpe.yaml
```
Then, go back to this directory. You can train a Branchformer CTC model with:

```
python train_from_scratch.py hparams/train_branchformer.yaml
```
or a Conformer CTC model with:

```
python train_from_scratch.py hparams/train_conformer.yaml
```
# KenLM n-gram CTC rescoring
To enable n-gram rescoring during the decoding, you can download the LibriSpeech official LM from [here](https://www.openslr.org/11/). Please make sure to install the extra dependencies first. Any KenLM language model may be used with this rescoring technique. The n-gram can either be a binary or an arpa file, but note that the binary format is faster to load. The following command shows how to use the official LibriSpeech 4-gram LM with SpeechBrain:
```bash
wget https://openslr.elda.org/resources/11/4-gram.arpa.gz
gzip -d 4-gram.arpa.gz
python train_with_wav2vec.py hparams/file.yaml --kenlm_model_path='4-gram.arpa'
```

# Rescoring with a Neural Language Model
Two yamls do support LM rescoring: `train_hf_wav2vec_rnn_rescoring.yaml` and `train_hf_wav2vec_transformer_rescoring.yaml`. The first one uses a RNN LM, while the second one uses a Transformer LM. Both LMs are already pretrained on LibriSpeech (see [RNNLM](https://huggingface.co/speechbrain/asr-crdnn-rnnlm-librispeech) and [TransformerLM](https://huggingface.co/speechbrain/asr-transformer-transformerlm-librispeech)). The acoustic model (wav2vec2) generates a list of hypotheses (called n-best), which are then rescored (aka re-ranked) by the LM. The LM rescores by computing the score of each hypothesis by summing the log-probabilities of each tokens with respect to the previous tokens. The LM score is then added to the acoustic model score to obtain the final score. Using this technique, will results in better WERs. For instance, we went from 1.95 to 1.57 of WER. However, note that the inference time will be slower.

Two parameters need to be tuned: `topk` (and `beam_size` to have enough topk) and `lm_weight`. Increasing `topk` will increase the number of hypotheses to be rescored, and ultimately the inference time. Increasing `lm_weight` will increase the importance of the LM score in the final score. The following command shows how to use the RNN LM with SpeechBrain:
```bash
python train_with_wav2vec.py hparams/train_hf_wav2vec_rnn_rescoring.yaml --data_folder=/path/to/LibriSpeech/ --topk=50 --beam_size=50 --lm_weight=0.5
```
Note: by default, `topk` is set to 20 as it gives a good trade-off between WER and inference time.

# Results

<<<<<<< HEAD
| Release | Hyperparams file | Finetuning Split | Test Clean WER | HuggingFace link | Full model link | GPUs |
|:-------------:|:---------------------------:| :-----:| :-----:| :-----:| :-----:| :--------:|
| 09-09-21 | train_hf_wav2vec.yaml | 960h | 1.90 | [Link](https://huggingface.co/speechbrain/asr-wav2vec2-librispeech) | [Link](https://www.dropbox.com/sh/qj2ps85g8oiicrj/AAAxlkQw5Pfo0M9EyHMi8iAra?dl=0) | 1xRTX8000 48GB |
| 22-09-22 | train_sb_wav2vec.yaml | 960h | 4.2 | Not Avail. | Not Avail. | 2xTesla V100 32GB |
| 06-12-23 | train_hf_whisper.yaml (small) | 960h | 4.89 | Not Avail. | Not Avail. | 4xRTX 2080 Ti |
| 06-12-23 | train_branchformer.yaml (25.9M) | 960h | 3.6 (no LM) | Not Avail. | Not Avail. | 8xA40 46G |
| 06-12-23 | train_conformer.yaml (28.8M) | 960h | 3.7 (no LM) | Not Avail. | Not Avail. | 8xA40 46G |

=======
| Release | Hyperparams file | Decoding method | Finetuning Split | Test-clean WER | GPU- Test-clean Inference Time | Test-other WER | GPU- Test-other Inference Time |  HuggingFace link | Full model link | Inference GPUs | Training GPUs |
|:-------------:|:---------------------------:|  :----------:|  :-----:| :-----:| :-----:| :-----:| :-----:| :-----:| :-----:| :--------:| :--------:|
| 05-08-23 | train_hf_wav2vec.yaml | GreedySearch | 960h  | 2.12 | 1min30s | 4.31| 1min24s | [Link](https://huggingface.co/speechbrain/asr-wav2vec2-librispeech) | [Link](https://www.dropbox.com/sh/qj2ps85g8oiicrj/AAAxlkQw5Pfo0M9EyHMi8iAra?dl=0) | 1xRTX3090 24GB | 1xA100 40GB |
| 05-08-23 | train_hf_wav2vec.yaml | GreedySearch  + test batch size = 1| 960h  | 1.95 | 2min09s | 3.97| 2min21s | Not Avail. | [Link](https://www.dropbox.com/sh/8zqufkmegbgpsa8/AACB6MMJ_efbGDvTi5ZhB4pQa?dl=0) | 1xRTX3090 24GB | 1xA100 40GB |
| 05-08-23 | train_hf_wav2vec.yaml | CTCBeamSearch  + test batch size = 1| 960h  | 1.92 | 2min22s | 3.97 | 2min16s | Not Avail. | [Link](https://www.dropbox.com/sh/8zqufkmegbgpsa8/AACB6MMJ_efbGDvTi5ZhB4pQa?dl=0) | 1xRTX3090 24GB | 1xA100 40GB |
| 05-08-23 | train_hf_wav2vec.yaml | CTCPrefixBeamSearch  + test batch size = 1| 960h | 1.92 | 2min45s | 3.97 | 2min21s | Not Avail. | [Link](https://www.dropbox.com/sh/8zqufkmegbgpsa8/AACB6MMJ_efbGDvTi5ZhB4pQa?dl=0) | 1xRTX3090 24GB | 1xA100 40GB |
| 05-08-23 | train_hf_wav2vec.yaml | CTCBeamSearch + 4-gram  + test batch size = 1| 960h  | 1.75  | 2min37s | 3.67 | 2min20s | Not Avail. | [Link](https://www.dropbox.com/sh/8zqufkmegbgpsa8/AACB6MMJ_efbGDvTi5ZhB4pQa?dl=0) | 1xRTX3090 24GB | 1xA100 40GB |
| 05-08-23 | train_hf_wav2vec.yaml | CTCPrefixBeamSearch + 4-gram  + test batch size = 1| 960h  | 1.80 | 2min38s | 3.78 | 2min25s |Not Avail. | [Link](https://www.dropbox.com/sh/8zqufkmegbgpsa8/AACB6MMJ_efbGDvTi5ZhB4pQa?dl=0) | 1xRTX3090 24GB | 1xA100 40GB |
| 22-09-22 | train_sb_wav2vec.yaml | GreedySearch | 960h | 4.2 | Not Avail. | Not Avail. | Not Avail. | Not Avail. | Not Avail. | Not Avail.| 2xTesla V100 32GB |
| 08-12-23 | train_hf_whisper.yaml (small) | CTCBeamSearch  + test batch size = 1 | 960h | 4.72 | 3.08 | 12.66 |3.30 | Not Avail. | [Link](https://www.dropbox.com/sh/zmtp13huxn02fot/AADyKL5q0MwRhEG1-WbSXDWda?dl=0) |  1xRTX3090 24GB | 2xTesla V100 32GB |
| 08-12-23 | train_hf_whisper.yaml (small) | CTCPrefixBeamSearch  + test batch size = 1 | 960h | 4.73 | 3.19 | 12.65 |3.39 | Not Avail. | [Link](https://www.dropbox.com/sh/zmtp13huxn02fot/AADyKL5q0MwRhEG1-WbSXDWda?dl=0) |  1xRTX3090 24GB | 2xTesla V100 32GB |
| 08-12-23 | train_hf_whisper.yaml (small) | CTCBeamSearch + 4-gram  + test batch size = 1 | 960h | 4.37 | 3.16 | 11.76 | 3.43 | Not Avail. | [Link](https://www.dropbox.com/sh/zmtp13huxn02fot/AADyKL5q0MwRhEG1-WbSXDWda?dl=0) |  1xRTX3090 24GB | 2xTesla V100 32GB |
| 08-12-23 | train_hf_whisper.yaml (small) | CTCPrefixBeamSearch + 4-gram  + test batch size = 1 | 960h | 4.44 | 3.30 | 11.89 | 3.47 | Not Avail. | [Link](https://www.dropbox.com/sh/zmtp13huxn02fot/AADyKL5q0MwRhEG1-WbSXDWda?dl=0) |  1xRTX3090 24GB | 2xTesla V100 32GB |
| 08-12-23 | train_hf_wav2vec.yaml | CTCBeamSearch + RNNLM Rescorer  + test batch size = 1 + topk = 100  | 960h | 1.69 | 26mins15 | 3.55 | 32min44s | Not Avail. | [Link](https://www.dropbox.com/sh/k4ixa211yp5b1tm/AAD85sgYw2CH7NKk_qKMO9Tja?dl=0) |  1x A100 40GB | 2xTesla V100 40GB |
| 08-12-23 | train_hf_wav2vec.yaml | CTCBeamSearch + TransformerLM Rescorer + test batch size = 1 + topk = 100 | 960h | 1.57 | 26mins56s | 3.37 | 32min46 | Not Avail. | [Link](https://www.dropbox.com/sh/ijqalvre7mm08ng/AAD_hsN-8dBneUMMkELsOOxga?dl=0) |  1x A100 40GB | 2xTesla V100 32GB |
>>>>>>> 7aa7e539

# Downsampling inputs for faster fine-tuning and inferences using SSL Models
This repository contains the code allowing to reproduce part of the results obtained in the paper : "Fine-tuning Strategies for Faster Inference using Speech Self-Supervised Models:  A Comparative Study"
The reported experiments are the ones leading to largest inference time reductions while keeping lower error rates, using a downsampling of the input sequences. You can download LibriSpeech at http://www.openslr.org/12.

### Downsampling Results with Librispeech train-clean-100 split
The inference times shown here are for running the whole test-clean LibriSpeech split, and are in seconds. MACs shown here are the mean MACs for a test batch
These results are obtained using WavLM Large finetuned only on the train-clean-100 split of LibriSpeech (100 hours of speech)

| Name  | Factor | WER   | GPU- Inference Time | CPU - Inference Time | WER-LM | GPULM - Inference Time | CPULM - Inference Time | MACs (G) |
|-------|--------|-------|---------------------|----------------------|--------|------------------------|------------------------|----------|
| No SD | 1      |  4.09 |                 134 |                 1121 |   3.31 |                    152 |                   1128 | 386.538  |
| CL2   |      2 | 4.61  |                  84 |                  582 | 3.48   |                     98 |                    600 | 192.97   |
| CL3   |      3 | 5.47  |                  69 |                  414 |   4.12 |                     91 |                    436 | 134.864  |
| AV2   |      2 | 4.93  |                  80 |                  570 | 3.66   |                     98 |                    578 | 192.97   |
| AV3   |      3 |  6.01 |                  64 |                  406 | 4.27   |                     90 |                    422 | 134.864  |
| SD2   |      2 | 4.85  |                  86 |                  569 | 3.58   |                     97 |                    575 | 192.97   |
| SD3   |      3 | 5.83  |                  72 |                  427 |   4.08 |                     89 |                    458 | 134.864  |

CL: Learned convolutional downsampling

SD : Signal downsampling

AV : Averaging window

# **About SpeechBrain**
- Website: https://speechbrain.github.io/
- Code: https://github.com/speechbrain/speechbrain/
- HuggingFace: https://huggingface.co/speechbrain/

# **Citing**
Please, cite SpeechBrain if you use it for your research or business.

```bibtex
@misc{speechbrain,
  title={{SpeechBrain}: A General-Purpose Speech Toolkit},
  author={Mirco Ravanelli and Titouan Parcollet and Peter Plantinga and Aku Rouhe and Samuele Cornell and Loren Lugosch and Cem Subakan and Nauman Dawalatabad and Abdelwahab Heba and Jianyuan Zhong and Ju-Chieh Chou and Sung-Lin Yeh and Szu-Wei Fu and Chien-Feng Liao and Elena Rastorgueva and François Grondin and William Aris and Hwidong Na and Yan Gao and Renato De Mori and Yoshua Bengio},
  year={2021},
  eprint={2106.04624},
  archivePrefix={arXiv},
  primaryClass={eess.AS},
  note={arXiv:2106.04624}
}
```
If you use the downsampling approach, please cite :

```bibtex
@article{zaiem2023fine,
  title={Fine-tuning Strategies for Faster Inference using Speech Self-Supervised Models: A Comparative Study},
  author={Zaiem, Salah and Algayres, Robin and Parcollet, Titouan and Essid, Slim and Ravanelli, Mirco},
  journal={arXiv preprint arXiv:2303.06740},
  year={2023}
}
```

<|MERGE_RESOLUTION|>--- conflicted
+++ resolved
@@ -59,16 +59,6 @@
 
 # Results
 
-<<<<<<< HEAD
-| Release | Hyperparams file | Finetuning Split | Test Clean WER | HuggingFace link | Full model link | GPUs |
-|:-------------:|:---------------------------:| :-----:| :-----:| :-----:| :-----:| :--------:|
-| 09-09-21 | train_hf_wav2vec.yaml | 960h | 1.90 | [Link](https://huggingface.co/speechbrain/asr-wav2vec2-librispeech) | [Link](https://www.dropbox.com/sh/qj2ps85g8oiicrj/AAAxlkQw5Pfo0M9EyHMi8iAra?dl=0) | 1xRTX8000 48GB |
-| 22-09-22 | train_sb_wav2vec.yaml | 960h | 4.2 | Not Avail. | Not Avail. | 2xTesla V100 32GB |
-| 06-12-23 | train_hf_whisper.yaml (small) | 960h | 4.89 | Not Avail. | Not Avail. | 4xRTX 2080 Ti |
-| 06-12-23 | train_branchformer.yaml (25.9M) | 960h | 3.6 (no LM) | Not Avail. | Not Avail. | 8xA40 46G |
-| 06-12-23 | train_conformer.yaml (28.8M) | 960h | 3.7 (no LM) | Not Avail. | Not Avail. | 8xA40 46G |
-
-=======
 | Release | Hyperparams file | Decoding method | Finetuning Split | Test-clean WER | GPU- Test-clean Inference Time | Test-other WER | GPU- Test-other Inference Time |  HuggingFace link | Full model link | Inference GPUs | Training GPUs |
 |:-------------:|:---------------------------:|  :----------:|  :-----:| :-----:| :-----:| :-----:| :-----:| :-----:| :-----:| :--------:| :--------:|
 | 05-08-23 | train_hf_wav2vec.yaml | GreedySearch | 960h  | 2.12 | 1min30s | 4.31| 1min24s | [Link](https://huggingface.co/speechbrain/asr-wav2vec2-librispeech) | [Link](https://www.dropbox.com/sh/qj2ps85g8oiicrj/AAAxlkQw5Pfo0M9EyHMi8iAra?dl=0) | 1xRTX3090 24GB | 1xA100 40GB |
@@ -84,7 +74,9 @@
 | 08-12-23 | train_hf_whisper.yaml (small) | CTCPrefixBeamSearch + 4-gram  + test batch size = 1 | 960h | 4.44 | 3.30 | 11.89 | 3.47 | Not Avail. | [Link](https://www.dropbox.com/sh/zmtp13huxn02fot/AADyKL5q0MwRhEG1-WbSXDWda?dl=0) |  1xRTX3090 24GB | 2xTesla V100 32GB |
 | 08-12-23 | train_hf_wav2vec.yaml | CTCBeamSearch + RNNLM Rescorer  + test batch size = 1 + topk = 100  | 960h | 1.69 | 26mins15 | 3.55 | 32min44s | Not Avail. | [Link](https://www.dropbox.com/sh/k4ixa211yp5b1tm/AAD85sgYw2CH7NKk_qKMO9Tja?dl=0) |  1x A100 40GB | 2xTesla V100 40GB |
 | 08-12-23 | train_hf_wav2vec.yaml | CTCBeamSearch + TransformerLM Rescorer + test batch size = 1 + topk = 100 | 960h | 1.57 | 26mins56s | 3.37 | 32min46 | Not Avail. | [Link](https://www.dropbox.com/sh/ijqalvre7mm08ng/AAD_hsN-8dBneUMMkELsOOxga?dl=0) |  1x A100 40GB | 2xTesla V100 32GB |
->>>>>>> 7aa7e539
+| 06-12-23 | train_branchformer.yaml (25.9M) | 960h | 3.6 (no LM) | Not Avail. | Not Avail. | 8xA40 46G |
+| 06-12-23 | train_conformer.yaml (28.8M) | 960h | 3.7 (no LM) | Not Avail. | Not Avail. | 8xA40 46G |
+
 
 # Downsampling inputs for faster fine-tuning and inferences using SSL Models
 This repository contains the code allowing to reproduce part of the results obtained in the paper : "Fine-tuning Strategies for Faster Inference using Speech Self-Supervised Models:  A Comparative Study"
