--- conflicted
+++ resolved
@@ -1,6 +1,3 @@
-<<<<<<< HEAD
 k2==1.24.3
 kaldilm==1.15
-=======
-kenlm
->>>>>>> a5ce9ea4
+kenlm