--- conflicted
+++ resolved
@@ -54,14 +54,14 @@
 test_max_active_state: 3000
 # Acoustic scale (mutliplied by the log probs)
 ac_scale: 1.5
-use_HLG: False
+use_HLG: True
 # 1best or whole-lattice-rescoring
 decoding_method: whole-lattice-rescoring
 # This is where the 3gram and (optionally) 4gram LM are stored
 # They can be in either ARPA or FST format. If the former, then
 # the FST equivalent will be created in the same directory by
 # using kaldilm.
-lm_dir: lm
+lm_dir: !ref <data_folder>/LM
 # The ARPA LM file names need to exist under the lm_dir.
 # - If the don't exist, then we will expect the FST equivalent
 #   files (trigram_fst_output_name and fourgram_fst_output_name)
@@ -198,30 +198,4 @@
 error_rate_computer: !name:speechbrain.utils.metric_stats.ErrorRateStats
 
 cer_computer: !name:speechbrain.utils.metric_stats.ErrorRateStats
-<<<<<<< HEAD
-   split_tokens: True
-
-# For k2 CTC training
-lang_dir: !ref <output_folder>/lang
-vocab_file: !ref <data_folder>/librispeech-vocab.txt
-sil_prob: 0.
-add_word_boundary: True
-# For k2 decoding
-test_search_beam: 32
-# Beam size (for decoding)
-test_output_beam: 8
-test_max_active_state: 3000
-# Acoustic scale (mutliplied by the log probs)
-ac_scale: 1.5
-use_HLG: True
-# 1best or whole-lattice-rescoring
-decoding_method: whole-lattice-rescoring
-# This is where the 3gram and (optionally) 4gram LM are stored
-# They can be in either ARPA or FST format. If the former, then 
-# the FST equivalent will be created in the same directory by
-# using kaldilm.
-lm_dir: !ref <data_folder>/LM
-lm_scale_list: [0.2, 0.4, 0.6, 0.8, 1.0, 1.2, 1.4]
-=======
-   split_tokens: True
->>>>>>> 32be3cec
+   split_tokens: True