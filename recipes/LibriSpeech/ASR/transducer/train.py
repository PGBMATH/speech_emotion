#!/usr/bin/env/python3
"""Recipe for training a Transducer ASR system with librispeech.
The system employs an encoder, a decoder, and an joint network
between them. Decoding is performed with beamsearch coupled with a neural
language model.

To run this recipe, do the following:
> python train.py hparams/train.yaml

With the default hyperparameters, the system employs a CRDNN encoder.
The decoder is based on a standard  GRU. Beamsearch coupled with a RNN
language model is used on the top of decoder probabilities.

The neural network is trained on both CTC and negative-log likelihood
targets and sub-word units estimated with Byte Pairwise Encoding (BPE)
are used as basic recognition tokens. Training is performed on the full
LibriSpeech dataset (960 h).

The experiment file is flexible enough to support a large variety of
different systems. By properly changing the parameter files, you can try
different encoders, decoders, tokens (e.g, characters instead of BPE),
training split (e.g, train-clean 100 rather than the full one), and many
other possible variations.


Authors
 * Abdel Heba 2020
 * Mirco Ravanelli 2020
 * Ju-Chieh Chou 2020
 * Peter Plantinga 2020
"""

import sys
import torch
import logging
import speechbrain as sb
from speechbrain.utils.distributed import run_on_main, if_main_process
from hyperpyyaml import load_hyperpyyaml
from pathlib import Path

logger = logging.getLogger(__name__)

# Define training procedure


class ASR(sb.Brain):
    def compute_forward(self, batch, stage):
        """Forward computations from the waveform batches to the output probabilities."""
        batch = batch.to(self.device)
        wavs, wav_lens = batch.sig
        tokens_with_bos, token_with_bos_lens = batch.tokens_bos

        # Add waveform augmentation if specified.
        if stage == sb.Stage.TRAIN:
            if hasattr(self.hparams, "wav_augment"):
                wavs, wav_lens = self.hparams.wav_augment(wavs, wav_lens)
                tokens_with_bos = self.hparams.wav_augment.replicate_labels(
                    tokens_with_bos
                )

        # Forward pass
        feats = self.hparams.compute_features(wavs)

        # Add feature augmentation if specified.
        if stage == sb.Stage.TRAIN and hasattr(self.hparams, "fea_augment"):
            feats, fea_lens = self.hparams.fea_augment(feats, wav_lens)
            tokens_with_bos = self.hparams.fea_augment.replicate_labels(
                tokens_with_bos
            )

        current_epoch = self.hparams.epoch_counter.current
        feats = self.modules.normalize(feats, wav_lens, epoch=current_epoch)

        src = self.modules.CNN(feats)
        x = self.modules.enc(src, wav_lens, pad_idx=self.hparams.pad_index)
        x = self.modules.proj_enc(x)

        e_in = self.modules.emb(tokens_with_bos)
        e_in = torch.nn.functional.dropout(
            e_in,
            self.hparams.dec_emb_dropout,
            training=(stage == sb.Stage.TRAIN),
        )
        h, _ = self.modules.dec(e_in)
        h = torch.nn.functional.dropout(
            h, self.hparams.dec_dropout, training=(stage == sb.Stage.TRAIN)
        )
        h = self.modules.proj_dec(h)

        # Joint network
        # add labelseq_dim to the encoder tensor: [B,T,H_enc] => [B,T,1,H_enc]
        # add timeseq_dim to the decoder tensor: [B,U,H_dec] => [B,1,U,H_dec]
        joint = self.modules.Tjoint(x.unsqueeze(2), h.unsqueeze(1))

        # Output layer for transducer log-probabilities
        logits_transducer = self.modules.transducer_lin(joint)

        # Compute outputs
        if stage == sb.Stage.TRAIN:
            p_ctc = None
            p_ce = None

            if (
                self.hparams.ctc_weight > 0.0
                and current_epoch <= self.hparams.number_of_ctc_epochs
            ):
                # Output layer for ctc log-probabilities
                out_ctc = self.modules.proj_ctc(x)
                p_ctc = self.hparams.log_softmax(out_ctc)

            if self.hparams.ce_weight > 0.0:
                # Output layer for ctc log-probabilities
                p_ce = self.modules.dec_lin(h)
                p_ce = self.hparams.log_softmax(p_ce)

            return p_ctc, p_ce, logits_transducer, wav_lens

        elif stage == sb.Stage.VALID:
            best_hyps, scores, _, _ = self.hparams.Greedysearcher(x)
            return logits_transducer, wav_lens, best_hyps
        else:
            (
                best_hyps,
                best_scores,
                nbest_hyps,
                nbest_scores,
            ) = self.hparams.Beamsearcher(x)
            return logits_transducer, wav_lens, best_hyps

    def compute_objectives(self, predictions, batch, stage):
        """Computes the loss (Transducer+(CTC+NLL)) given predictions and targets."""

        ids = batch.id
        tokens, token_lens = batch.tokens
        tokens_eos, token_eos_lens = batch.tokens_eos

        # Train returns 4 elements vs 3 for val and test
        if len(predictions) == 4:
            p_ctc, p_ce, logits_transducer, wav_lens = predictions
        else:
            logits_transducer, wav_lens, predicted_tokens = predictions

        if stage == sb.Stage.TRAIN:
            if hasattr(self.hparams, "wav_augment"):
                tokens = self.hparams.wav_augment.replicate_labels(tokens)
                token_lens = self.hparams.wav_augment.replicate_labels(
                    token_lens
                )
                tokens_eos = self.hparams.wav_augment.replicate_labels(
                    tokens_eos
                )
                token_eos_lens = self.hparams.wav_augment.replicate_labels(
                    token_eos_lens
                )
            if hasattr(self.hparams, "fea_augment"):
                tokens = self.hparams.fea_augment.replicate_labels(tokens)
                token_lens = self.hparams.fea_augment.replicate_labels(
                    token_lens
                )
                tokens_eos = self.hparams.fea_augment.replicate_labels(
                    tokens_eos
                )
                token_eos_lens = self.hparams.fea_augment.replicate_labels(
                    token_eos_lens
                )

        if stage == sb.Stage.TRAIN:
            CTC_loss = 0.0
            CE_loss = 0.0
            if p_ctc is not None:
                CTC_loss = self.hparams.ctc_cost(
                    p_ctc, tokens, wav_lens, token_lens
                )
            if p_ce is not None:
                CE_loss = self.hparams.ce_cost(
                    p_ce, tokens_eos, length=token_eos_lens
                )
            loss_transducer = self.hparams.transducer_cost(
                logits_transducer, tokens, wav_lens, token_lens
            )
            loss = (
                self.hparams.ctc_weight * CTC_loss
                + self.hparams.ce_weight * CE_loss
                + (1 - (self.hparams.ctc_weight + self.hparams.ce_weight))
                * loss_transducer
            )
        else:
            loss = self.hparams.transducer_cost(
                logits_transducer, tokens, wav_lens, token_lens
            )

        if stage != sb.Stage.TRAIN:
            # Decode token terms to words
            predicted_words = [
                self.tokenizer.decode_ids(utt_seq).split(" ")
                for utt_seq in predicted_tokens
            ]
            target_words = [wrd.split(" ") for wrd in batch.wrd]
            self.wer_metric.append(ids, predicted_words, target_words)
            self.cer_metric.append(ids, predicted_words, target_words)

        return loss

<<<<<<< HEAD
    def fit_batch(self, batch):
        should_step = self.step % self.grad_accumulation_factor == 0

        with self.no_sync(not should_step):
            # Managing automatic mixed precision
            if self.auto_mix_prec:
                with torch.autocast(torch.device(self.device).type):
                    outputs = self.compute_forward(batch, sb.Stage.TRAIN)

                    # Losses are excluded from mixed precision to avoid instabilities
                    loss = self.compute_objectives(
                        outputs, batch, sb.Stage.TRAIN
                    )

                self.scaler.scale(
                    loss / self.grad_accumulation_factor
                ).backward()

                if should_step:
                    self.scaler.unscale_(self.optimizer)
                    if self.check_gradients(loss):
                        self.scaler.step(self.optimizer)
                    self.scaler.update()
                    self.zero_grad(set_to_none=True)
                    self.optimizer_step += 1
                    self.hparams.noam_annealing(self.optimizer)
            else:
                if self.bfloat16_mix_prec:
                    with torch.autocast(
                        device_type=torch.device(self.device).type,
                        dtype=torch.bfloat16,
                    ):
                        outputs = self.compute_forward(batch, sb.Stage.TRAIN)
                        loss = self.compute_objectives(
                            outputs, batch, sb.Stage.TRAIN
                        )
                else:
                    outputs = self.compute_forward(batch, sb.Stage.TRAIN)
                    loss = self.compute_objectives(
                        outputs, batch, sb.Stage.TRAIN
                    )
                (loss / self.grad_accumulation_factor).backward()
                if should_step:
                    if self.check_gradients(loss):
                        self.optimizer.step()
                    self.zero_grad(set_to_none=True)
                    self.optimizer_step += 1
                    self.hparams.noam_annealing(self.optimizer)

        self.on_fit_batch_end(batch, outputs, loss, should_step)
        return loss.detach().cpu()
=======
    def on_fit_batch_end(self, batch, outputs, loss, should_step):
        """At the end of the optimizer step, apply noam annealing."""
        if should_step:
            self.hparams.noam_annealing(self.optimizer)
>>>>>>> 2453aacc

    def on_stage_start(self, stage, epoch):
        """Gets called at the beginning of each epoch"""
        if stage != sb.Stage.TRAIN:
            self.cer_metric = self.hparams.cer_computer()
            self.wer_metric = self.hparams.error_rate_computer()

    def on_stage_end(self, stage, stage_loss, epoch):
        """Gets called at the end of a epoch."""
        # Compute/store important stats
        stage_stats = {"loss": stage_loss}
        if stage == sb.Stage.TRAIN:
            self.train_stats = stage_stats
        else:
            stage_stats["CER"] = self.cer_metric.summarize("error_rate")
            stage_stats["WER"] = self.wer_metric.summarize("error_rate")

        # Perform end-of-iteration things, like annealing, logging, etc.
        if stage == sb.Stage.VALID:

            lr = self.hparams.noam_annealing.current_lr
            steps = self.optimizer_step
            optimizer = self.optimizer.__class__.__name__

            epoch_stats = {
                "epoch": epoch,
                "lr": lr,
                "steps": steps,
                "optimizer": optimizer,
            }

            self.hparams.train_logger.log_stats(
                stats_meta=epoch_stats,
                train_stats=self.train_stats,
                valid_stats=stage_stats,
            )
            self.checkpointer.save_and_keep_only(
                meta={"WER": stage_stats["WER"], "epoch": epoch},
                min_keys=["WER"],
                num_to_keep=self.hparams.avg_checkpoints,
            )

        elif stage == sb.Stage.TEST:
            self.hparams.train_logger.log_stats(
                stats_meta={"Epoch loaded": self.hparams.epoch_counter.current},
                test_stats=stage_stats,
            )
            if if_main_process():
                with open(self.hparams.test_wer_file, "w") as w:
                    self.wer_metric.write_stats(w)

            # save the averaged checkpoint at the end of the evaluation stage
            # delete the rest of the intermediate checkpoints
            # WER is set to -0.1 so checkpointer only keeps the averaged checkpoint
            self.checkpointer.save_and_keep_only(
                meta={"WER": -0.1, "epoch": epoch},
                min_keys=["WER"],
                num_to_keep=1,
            )

    def on_evaluate_start(self, max_key=None, min_key=None):
        """perform checkpoint averge if needed"""
        super().on_evaluate_start()

        ckpts = self.checkpointer.find_checkpoints(
            max_key=max_key, min_key=min_key
        )
        ckpt = sb.utils.checkpoints.average_checkpoints(
            ckpts, recoverable_name="model"
        )

        self.hparams.model.load_state_dict(ckpt, strict=True)
        self.hparams.model.eval()


def dataio_prepare(hparams):
    """This function prepares the datasets to be used in the brain class.
    It also defines the data processing pipeline through user-defined functions."""
    data_folder = hparams["data_folder"]

    train_data = sb.dataio.dataset.DynamicItemDataset.from_csv(
        csv_path=hparams["train_csv"], replacements={"data_root": data_folder},
    )

    if hparams["sorting"] == "ascending":
        # we sort training data to speed up training and get better results.
        train_data = train_data.filtered_sorted(sort_key="duration")
        # when sorting do not shuffle in dataloader ! otherwise is pointless
        hparams["train_dataloader_opts"]["shuffle"] = False

    elif hparams["sorting"] == "descending":
        train_data = train_data.filtered_sorted(
            sort_key="duration", reverse=True
        )
        # when sorting do not shuffle in dataloader ! otherwise is pointless
        hparams["train_dataloader_opts"]["shuffle"] = False

    elif hparams["sorting"] == "random":
        pass

    else:
        raise NotImplementedError(
            "sorting must be random, ascending or descending"
        )

    valid_data = sb.dataio.dataset.DynamicItemDataset.from_csv(
        csv_path=hparams["valid_csv"], replacements={"data_root": data_folder},
    )
    valid_data = valid_data.filtered_sorted(sort_key="duration")

    # test is separate
    test_datasets = {}
    for csv_file in hparams["test_csv"]:
        name = Path(csv_file).stem
        test_datasets[name] = sb.dataio.dataset.DynamicItemDataset.from_csv(
            csv_path=csv_file, replacements={"data_root": data_folder}
        )
        test_datasets[name] = test_datasets[name].filtered_sorted(
            sort_key="duration"
        )

    datasets = [train_data, valid_data] + [i for k, i in test_datasets.items()]

    # Defining tokenizer and loading it
    # To avoid mismatch, we have to use the same tokenizer used for LM training
    tokenizer = hparams["tokenizer"]

    # 2. Define audio pipeline:
    @sb.utils.data_pipeline.takes("wav")
    @sb.utils.data_pipeline.provides("sig")
    def audio_pipeline(wav):
        sig = sb.dataio.dataio.read_audio(wav)
        return sig

    sb.dataio.dataset.add_dynamic_item(datasets, audio_pipeline)

    # 3. Define text pipeline:
    @sb.utils.data_pipeline.takes("wrd")
    @sb.utils.data_pipeline.provides(
        "wrd", "tokens_list", "tokens_bos", "tokens_eos", "tokens"
    )
    def text_pipeline(wrd):
        yield wrd
        tokens_list = tokenizer.encode_as_ids(wrd)
        yield tokens_list
        tokens_bos = torch.LongTensor([hparams["bos_index"]] + (tokens_list))
        yield tokens_bos
        tokens_eos = torch.LongTensor(tokens_list + [hparams["eos_index"]])
        yield tokens_eos
        tokens = torch.LongTensor(tokens_list)
        yield tokens

    sb.dataio.dataset.add_dynamic_item(datasets, text_pipeline)

    # 4. Set output:
    sb.dataio.dataset.set_output_keys(
        datasets, ["id", "sig", "wrd", "tokens_bos", "tokens_eos", "tokens"],
    )

    # 5. If Dynamic Batching is used, we instantiate the needed samplers.
    train_batch_sampler = None
    valid_batch_sampler = None
    if hparams["dynamic_batching"]:
        from speechbrain.dataio.sampler import DynamicBatchSampler  # noqa

        dynamic_hparams = hparams["dynamic_batch_sampler"]
        num_buckets = dynamic_hparams["num_buckets"]

        train_batch_sampler = DynamicBatchSampler(
            train_data,
            dynamic_hparams["max_batch_len"],
            num_buckets=num_buckets,
            length_func=lambda x: x["duration"],
            shuffle=dynamic_hparams["shuffle_ex"],
            batch_ordering=dynamic_hparams["batch_ordering"],
        )

        valid_batch_sampler = DynamicBatchSampler(
            valid_data,
            dynamic_hparams["max_batch_len_val"],
            num_buckets=num_buckets,
            length_func=lambda x: x["duration"],
            shuffle=dynamic_hparams["shuffle_ex"],
            batch_ordering=dynamic_hparams["batch_ordering"],
        )

    return (
        train_data,
        valid_data,
        test_datasets,
        tokenizer,
        train_batch_sampler,
        valid_batch_sampler,
    )


if __name__ == "__main__":

    # CLI:
    hparams_file, run_opts, overrides = sb.parse_arguments(sys.argv[1:])

    # create ddp_group with the right communication protocol
    sb.utils.distributed.ddp_init_group(run_opts)

    with open(hparams_file) as fin:
        hparams = load_hyperpyyaml(fin, overrides)

    # Create experiment directory
    sb.create_experiment_directory(
        experiment_directory=hparams["output_folder"],
        hyperparams_to_save=hparams_file,
        overrides=overrides,
    )

    # 1.  # Dataset prep (parsing Librispeech)
    from librispeech_prepare import prepare_librispeech  # noqa

    # multi-gpu (ddp) save data preparation
    run_on_main(
        prepare_librispeech,
        kwargs={
            "data_folder": hparams["data_folder"],
            "tr_splits": hparams["train_splits"],
            "dev_splits": hparams["dev_splits"],
            "te_splits": hparams["test_splits"],
            "save_folder": hparams["output_folder"],
            "merge_lst": hparams["train_splits"],
            "merge_name": "train.csv",
            "skip_prep": hparams["skip_prep"],
        },
    )

    # here we create the datasets objects as well as tokenization and encoding
    (
        train_data,
        valid_data,
        test_datasets,
        tokenizer,
        train_bsampler,
        valid_bsampler,
    ) = dataio_prepare(hparams)

    # We download the pretrained LM and the tokenizer from HuggingFace (or elsewhere
    # depending on the path given in the YAML file). The tokenizer is loaded at
    # the same time.
    run_on_main(hparams["pretrainer"].collect_files)
    hparams["pretrainer"].load_collected()

    # Trainer initialization
    asr_brain = ASR(
        modules=hparams["modules"],
        opt_class=hparams["opt_class"],
        hparams=hparams,
        run_opts=run_opts,
        checkpointer=hparams["checkpointer"],
    )

    # We dynamicaly add the tokenizer to our brain class.
    # NB: This tokenizer corresponds to the one used for the LM!!
    asr_brain.tokenizer = hparams["tokenizer"]
    train_dataloader_opts = hparams["train_dataloader_opts"]
    valid_dataloader_opts = hparams["valid_dataloader_opts"]

    if train_bsampler is not None:
        train_dataloader_opts = {
            "batch_sampler": train_bsampler,
            "num_workers": hparams["num_workers"],
        }

    if valid_bsampler is not None:
        valid_dataloader_opts = {"batch_sampler": valid_bsampler}

    # Training
    asr_brain.fit(
        asr_brain.hparams.epoch_counter,
        train_data,
        valid_data,
        train_loader_kwargs=train_dataloader_opts,
        valid_loader_kwargs=valid_dataloader_opts,
    )

    import os

    # Testing
    if not os.path.exists(hparams["output_wer_folder"]):
        os.makedirs(hparams["output_wer_folder"])

    for k in test_datasets.keys():  # keys are test_clean, test_other etc
        asr_brain.hparams.test_wer_file = os.path.join(
            hparams["output_wer_folder"], f"wer_{k}.txt"
        )
        asr_brain.evaluate(
            test_datasets[k],
            test_loader_kwargs=hparams["test_dataloader_opts"],
            min_key="WER",
        )<|MERGE_RESOLUTION|>--- conflicted
+++ resolved
@@ -201,64 +201,10 @@
 
         return loss
 
-<<<<<<< HEAD
-    def fit_batch(self, batch):
-        should_step = self.step % self.grad_accumulation_factor == 0
-
-        with self.no_sync(not should_step):
-            # Managing automatic mixed precision
-            if self.auto_mix_prec:
-                with torch.autocast(torch.device(self.device).type):
-                    outputs = self.compute_forward(batch, sb.Stage.TRAIN)
-
-                    # Losses are excluded from mixed precision to avoid instabilities
-                    loss = self.compute_objectives(
-                        outputs, batch, sb.Stage.TRAIN
-                    )
-
-                self.scaler.scale(
-                    loss / self.grad_accumulation_factor
-                ).backward()
-
-                if should_step:
-                    self.scaler.unscale_(self.optimizer)
-                    if self.check_gradients(loss):
-                        self.scaler.step(self.optimizer)
-                    self.scaler.update()
-                    self.zero_grad(set_to_none=True)
-                    self.optimizer_step += 1
-                    self.hparams.noam_annealing(self.optimizer)
-            else:
-                if self.bfloat16_mix_prec:
-                    with torch.autocast(
-                        device_type=torch.device(self.device).type,
-                        dtype=torch.bfloat16,
-                    ):
-                        outputs = self.compute_forward(batch, sb.Stage.TRAIN)
-                        loss = self.compute_objectives(
-                            outputs, batch, sb.Stage.TRAIN
-                        )
-                else:
-                    outputs = self.compute_forward(batch, sb.Stage.TRAIN)
-                    loss = self.compute_objectives(
-                        outputs, batch, sb.Stage.TRAIN
-                    )
-                (loss / self.grad_accumulation_factor).backward()
-                if should_step:
-                    if self.check_gradients(loss):
-                        self.optimizer.step()
-                    self.zero_grad(set_to_none=True)
-                    self.optimizer_step += 1
-                    self.hparams.noam_annealing(self.optimizer)
-
-        self.on_fit_batch_end(batch, outputs, loss, should_step)
-        return loss.detach().cpu()
-=======
     def on_fit_batch_end(self, batch, outputs, loss, should_step):
         """At the end of the optimizer step, apply noam annealing."""
         if should_step:
             self.hparams.noam_annealing(self.optimizer)
->>>>>>> 2453aacc
 
     def on_stage_start(self, stage, epoch):
         """Gets called at the beginning of each epoch"""
