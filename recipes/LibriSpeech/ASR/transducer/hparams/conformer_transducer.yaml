--- conflicted
+++ resolved
@@ -63,11 +63,7 @@
 batch_size: 8
 grad_accumulation_factor: 4
 sorting: random
-<<<<<<< HEAD
-avg_checkpoints: 1 # Number of checkpoints to average for evaluation
-=======
 avg_checkpoints: 10 # Number of checkpoints to average for evaluation
->>>>>>> f6e297e6
 
 # Feature parameters
 sample_rate: 16000
