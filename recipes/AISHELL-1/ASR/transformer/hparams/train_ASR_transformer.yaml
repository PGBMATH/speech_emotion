# ############################################################################
# Model: E2E ASR with Transformer
# Encoder: Transformer Encoder
# Decoder: Transformer Decoder + (CTC/ATT joint) beamsearch
# Tokens: BPE with unigram
# losses: CTC + KLdiv (Label Smoothing loss)
# Training: AISHELL-1
# Authors:  Jianyuan Zhong, Titouan Parcollet
# ############################################################################
# Seed needs to be set at top of yaml, before objects with parameters are made
seed: 8886
__set_seed: !apply:torch.manual_seed [!ref <seed>]
output_folder: !ref results/transformer/<seed>
cer_file: !ref <output_folder>/cer.txt
save_folder: !ref <output_folder>/save
train_log: !ref <output_folder>/train_log.txt

# Data for augmentation
NOISE_DATASET_URL: https://www.dropbox.com/scl/fi/a09pj97s5ifan81dqhi4n/noises.zip?rlkey=j8b0n9kdjdr32o1f06t0cw5b7&dl=1

# Data files
data_folder: !PLACEHOLDER # e,g./path/to/aishell
data_folder_noise: !ref <data_folder>/noise # The noisy sequencies for data augmentation will automatically be downloaded here.
skip_prep: False
remove_compressed_wavs: False
ckpt_interval_minutes: 15 # save checkpoint every N min
train_data: !ref <save_folder>/train.csv
valid_data: !ref <save_folder>/dev.csv
test_data: !ref <save_folder>/test.csv
noise_annotation: !ref <save_folder>/noise.csv #The data manifest files are created by the data preparation script
tokenizer_file: speechbrain/asr-transformer-aishell/tokenizer.ckpt

# Training parameters
number_of_epochs: 50
batch_size: 8
ctc_weight: 0.3
grad_accumulation_factor: 4
loss_reduction: 'batchmean'
sorting: random
avg_checkpoints: 10 # Number of checkpoints to average for evaluation
<<<<<<< HEAD
=======
precision: fp32 # bf16, fp16 or fp32
>>>>>>> 44dcf3da

dynamic_batching: False
max_batch_length: 15 # in terms of "duration" in annotations by default, second here
shuffle: False # if true re-creates batches at each epoch shuffling examples.
num_buckets: 10 # floor(log(max_batch_len/left_bucket_len, multiplier)) + 1
batch_ordering: ascending
dynamic_batch_sampler:
    max_batch_length: !ref <max_batch_length>
    shuffle: !ref <shuffle>
    num_buckets: !ref <num_buckets>
    batch_ordering: !ref <batch_ordering>

num_workers: 4

# stages related parameters
stage_one_epochs: 40
lr_adam: 1.0
lr_sgd: 0.000025

# Feature parameters
sample_rate: 16000
n_fft: 400
n_mels: 80

# Dataloader options
train_dataloader_opts:
    batch_size: !ref <batch_size>
    num_workers: !ref <num_workers>
    shuffle: True

valid_dataloader_opts:
    batch_size: !ref <batch_size>
    num_workers: !ref <num_workers>

test_dataloader_opts:
    batch_size: !ref <batch_size>
    num_workers: !ref <num_workers>

####################### Model parameters ###########################
# Transformer
d_model: 256
nhead: 4
num_encoder_layers: 12
num_decoder_layers: 6
d_ffn: 2048
transformer_dropout: 0.1
activation: !name:torch.nn.GELU
output_neurons: 5000

# Outputs
blank_index: 0
label_smoothing: 0.1
pad_index: 0
bos_index: 1
eos_index: 2

# Decoding parameters
min_decode_ratio: 0.0
max_decode_ratio: 1.0 # 1.0
valid_search_interval: 10
valid_beam_size: 10
test_beam_size: 10
ctc_weight_decode: 0.40

############################## models ################################

CNN: !new:speechbrain.lobes.models.convolution.ConvolutionFrontEnd
    input_shape: (8, 10, 80)
    num_blocks: 2
    num_layers_per_block: 1
    out_channels: (256, 256)
    kernel_sizes: (3, 3)
    strides: (2, 2)
    residuals: (False, False)

Transformer: !new:speechbrain.lobes.models.transformer.TransformerASR.TransformerASR # yamllint disable-line rule:line-length
    input_size: 5120
    tgt_vocab: !ref <output_neurons>
    d_model: !ref <d_model>
    nhead: !ref <nhead>
    num_encoder_layers: !ref <num_encoder_layers>
    num_decoder_layers: !ref <num_decoder_layers>
    d_ffn: !ref <d_ffn>
    dropout: !ref <transformer_dropout>
    activation: !ref <activation>
    normalize_before: True

tokenizer: !new:sentencepiece.SentencePieceProcessor

ctc_lin: !new:speechbrain.nnet.linear.Linear
    input_size: !ref <d_model>
    n_neurons: !ref <output_neurons>

seq_lin: !new:speechbrain.nnet.linear.Linear
    input_size: !ref <d_model>
    n_neurons: !ref <output_neurons>


modules:
    CNN: !ref <CNN>
    Transformer: !ref <Transformer>
    seq_lin: !ref <seq_lin>
    ctc_lin: !ref <ctc_lin>

model: !new:torch.nn.ModuleList
    - [!ref <CNN>, !ref <Transformer>, !ref <seq_lin>, !ref <ctc_lin>]

# define two optimizers here for two-stage training
Adam: !name:torch.optim.Adam
    lr: 0
    betas: (0.9, 0.98)
    eps: 0.000000001

SGD: !name:torch.optim.SGD
    lr: !ref <lr_sgd>
    momentum: 0.99
    nesterov: True

# Scorer
ctc_scorer: !new:speechbrain.decoders.scorer.CTCScorer
    eos_index: !ref <eos_index>
    blank_index: !ref <blank_index>
    ctc_fc: !ref <ctc_lin>

scorer: !new:speechbrain.decoders.scorer.ScorerBuilder
    full_scorers: [!ref <ctc_scorer>]
    weights:
        ctc: !ref <ctc_weight_decode>

valid_search: !new:speechbrain.decoders.S2STransformerBeamSearcher
    modules: [!ref <Transformer>, !ref <seq_lin>]
    bos_index: !ref <bos_index>
    eos_index: !ref <eos_index>
    min_decode_ratio: !ref <min_decode_ratio>
    max_decode_ratio: !ref <max_decode_ratio>
    beam_size: !ref <valid_beam_size>
    using_eos_threshold: False
    length_normalization: True
    scorer: !ref <scorer>

test_search: !new:speechbrain.decoders.S2STransformerBeamSearcher
    modules: [!ref <Transformer>, !ref <seq_lin>]
    bos_index: !ref <bos_index>
    eos_index: !ref <eos_index>
    min_decode_ratio: !ref <min_decode_ratio>
    max_decode_ratio: !ref <max_decode_ratio>
    beam_size: !ref <test_beam_size>
    using_eos_threshold: False
    length_normalization: True
    scorer: !ref <scorer>

log_softmax: !new:torch.nn.LogSoftmax
    dim: -1

ctc_cost: !name:speechbrain.nnet.losses.ctc_loss
    blank_index: !ref <blank_index>
    reduction: !ref <loss_reduction>

seq_cost: !name:speechbrain.nnet.losses.kldiv_loss
    label_smoothing: !ref <label_smoothing>
    reduction: !ref <loss_reduction>

noam_annealing: !new:speechbrain.nnet.schedulers.NoamScheduler
    lr_initial: !ref <lr_adam>
    n_warmup_steps: 25000
    model_size: !ref <d_model>

checkpointer: !new:speechbrain.utils.checkpoints.Checkpointer
    checkpoints_dir: !ref <save_folder>
    recoverables:
        model: !ref <model>
        noam_scheduler: !ref <noam_annealing>
        normalizer: !ref <normalize>
        counter: !ref <epoch_counter>

epoch_counter: !new:speechbrain.utils.epoch_loop.EpochCounter
    limit: !ref <number_of_epochs>

normalize: !new:speechbrain.processing.features.InputNormalization
    norm_type: global
    update_until_epoch: 4


compute_features: !new:speechbrain.lobes.features.Fbank
    sample_rate: !ref <sample_rate>
    n_fft: !ref <n_fft>
    n_mels: !ref <n_mels>

# ----- WAVEFORM AUGMENTATION ----- #

# Download and prepare the dataset of noisy sequences for augmentation
prepare_noise_data: !name:speechbrain.augment.preparation.prepare_dataset_from_URL
    URL: !ref <NOISE_DATASET_URL>
    dest_folder: !ref <data_folder_noise>
    ext: wav
    csv_file: !ref <noise_annotation>


# Add noise to input signal
snr_low: 0  # Min SNR for noise augmentation
snr_high: 15  # Max SNR for noise augmentation

add_noise: !new:speechbrain.augment.time_domain.AddNoise
    csv_file: !ref <noise_annotation>
    snr_low: !ref <snr_low>
    snr_high: !ref <snr_high>
    noise_sample_rate: !ref <sample_rate>
    clean_sample_rate: !ref <sample_rate>
    num_workers: !ref <num_workers>

# Augmenter: Combines previously defined augmentations to perform data augmentation
wav_augment: !new:speechbrain.augment.augmenter.Augmenter
    parallel_augment: False
    concat_original: True
    repeat_augment: 1
    shuffle_augmentations: False
    min_augmentations: 1
    max_augmentations: 1
    augment_prob: 1.0
    augmentations: [
        !ref <add_noise>]


 # ----- FEATURE AUGMENTATION ----- #
time_drop_length_low: 0  # Min length for temporal chunk to drop in spectrogram
time_drop_length_high: 100  # Max length for temporal chunk to drop in spectrogram
time_drop_count_low: 2  # Min number of chunks to drop in time in the spectrogram
time_drop_count_high: 2  # Max number of chunks to drop in time in the spectrogram
time_drop_replace: "zeros"  # Method of dropping chunks

# Time Drop
time_drop: !new:speechbrain.augment.freq_domain.SpectrogramDrop
    drop_length_low: !ref <time_drop_length_low>
    drop_length_high: !ref <time_drop_length_high>
    drop_count_low: !ref <time_drop_count_low>
    drop_count_high: !ref <time_drop_count_high>
    replace: !ref <time_drop_replace>
    dim: 1

freq_drop_length_low: 30  # Min length for chunks to drop in frequency in the spectrogram
freq_drop_length_high: 40  # Max length for chunks to drop in frequency in the spectrogram
freq_drop_count_low: 2  # Min number of chunks to drop in frequency in the spectrogram
freq_drop_count_high: 2  # Max number of chunks to drop in frequency in the spectrogram
freq_drop_replace: "zeros"  # Method of dropping chunks

# Frequency Drop
freq_drop: !new:speechbrain.augment.freq_domain.SpectrogramDrop
    drop_length_low: !ref <freq_drop_length_low>
    drop_length_high: !ref <freq_drop_length_high>
    drop_count_low: !ref <freq_drop_count_low>
    drop_count_high: !ref <freq_drop_count_high>
    replace: !ref <freq_drop_replace>
    dim: 2

time_warp_window: 5  # Length of time warping window
time_warp_mode: "bicubic"  # Time warping method

# Time warp
time_warp: !new:speechbrain.augment.freq_domain.Warping
    warp_window: !ref <time_warp_window>
    warp_mode: !ref <time_warp_mode>
    dim: 1

fea_augment: !new:speechbrain.augment.augmenter.Augmenter
    parallel_augment: False
    concat_original: True
    repeat_augment: 1
    shuffle_augmentations: False
    min_augmentations: 1
    max_augmentations: 1
    augment_start_index: !ref <batch_size> # This leaves unchanges original inputs
    concat_end_index: !ref <batch_size> # This leaves unchanges original inputs
    augment_prob: 1.0
    augmentations: [
        !ref <time_drop>,
        !ref <freq_drop>,
        !ref <time_warp>]

train_logger: !new:speechbrain.utils.train_logger.FileTrainLogger
    save_file: !ref <train_log>

# AISHELL-1 has spaces between words in the transcripts,
# which Chinese writing normally does not do.
# If remove_spaces, spaces are removed
# from the transcript before computing CER.
# (e.g., 祝 可爱 的 你 —> 祝可爱的你)
remove_spaces: True
split_tokens: !apply:operator.not_ [!ref <remove_spaces>]

cer_computer: !name:speechbrain.utils.metric_stats.ErrorRateStats
    split_tokens: !ref <split_tokens>
acc_computer: !name:speechbrain.utils.Accuracy.AccuracyStats

pretrainer: !new:speechbrain.utils.parameter_transfer.Pretrainer
    collect_in: !ref <save_folder>
    loadables:
        tokenizer: !ref <tokenizer>
    paths:
        tokenizer: !ref <tokenizer_file><|MERGE_RESOLUTION|>--- conflicted
+++ resolved
@@ -38,10 +38,7 @@
 loss_reduction: 'batchmean'
 sorting: random
 avg_checkpoints: 10 # Number of checkpoints to average for evaluation
-<<<<<<< HEAD
-=======
 precision: fp32 # bf16, fp16 or fp32
->>>>>>> 44dcf3da
 
 dynamic_batching: False
 max_batch_length: 15 # in terms of "duration" in annotations by default, second here
