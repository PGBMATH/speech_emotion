--- conflicted
+++ resolved
@@ -28,11 +28,7 @@
 device: 'cuda:0'
 
 # Functions
-<<<<<<< HEAD
-model: !speechbrain.lobes.models.CRDNN.CRDNN
-=======
 model: !new:speechbrain.lobes.models.CRDNN.CRDNN
->>>>>>> ee44dc67
     cnn_blocks: 2
     dnn_blocks: 2
     rnn_overrides: {rnn: {rnn_type: ligru}}
