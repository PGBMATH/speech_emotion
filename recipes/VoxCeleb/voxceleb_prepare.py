"""
Data preparation.

Download: http://www.robots.ox.ac.uk/~vgg/data/voxceleb/
"""

import os
import csv
import logging
import glob
import random
import shutil
import sys  # noqa F401
import numpy as np

from speechbrain.data_io.data_io import (
    read_wav_soundfile,
    load_pkl,
    save_pkl,
)

logger = logging.getLogger(__name__)
OPT_FILE = "opt_voxceleb1_prepare.pkl"
TRAIN_CSV = "train.csv"
DEV_CSV = "dev.csv"
TEST_CSV = "test.csv"
ENROL_CSV = "enrol.csv"
SAMPLERATE = 16000

<<<<<<< HEAD
=======

>>>>>>> ec9148ca
DEV_WAV = "vox1_dev_wav.zip"
TEST_WAV = "vox1_test_wav.zip"
META = "meta"


def prepare_voxceleb(
    data_folder,
    save_folder,
    splits=["train", "dev", "test"],
    split_ratio=[90, 10],
    seg_dur=300,
    vad=False,
    rand_seed=1234,
    source=None,
    split_speaker=False,
):
    """
    Prepares the csv files for the Voxceleb1 dataset.

    Arguments
    ---------
    data_folder : str
        Path to the folder where the original VoxCeleb dataset is stored.
    save_folder : str
        The directory where to store the csv files.

    splits : list
        List of splits to prepare from ['train', 'dev']
    split_ratio : list
        List if int for train and validation splits
    seg_dur : int
        Segment duration of a chunk in milliseconds
    vad : bool
        To perform VAD or not
    rand_seed : int
        random seed
    source : str
        Path to the folder where the VoxCeleb dataset source is stored.
    split_speaker : bool
        Speaker-wise split

    Example
    -------
    >>> from recipes.VoxCeleb.voxceleb1_prepare import prepare_voxceleb
    >>> data_folder = 'data/VoxCeleb1/'
    >>> save_folder = 'VoxData/'
    >>> splits = ['train', 'dev']
    >>> split_ratio = [90, 10]
    >>> prepare_voxceleb(data_folder, save_folder, splits, split_ratio)
    """

    # Create configuration for easily skipping data_preparation stage
    conf = {
        "data_folder": data_folder,
        "splits": splits,
        "split_ratio": split_ratio,
        "save_folder": save_folder,
        "vad": vad,
        "seg_dur": seg_dur,
        "split_speaker": split_speaker,
    }

    if not os.path.exists(save_folder):
        os.makedirs(save_folder)

    # Setting ouput files
    save_opt = os.path.join(save_folder, OPT_FILE)
    save_csv_train = os.path.join(save_folder, TRAIN_CSV)
    save_csv_dev = os.path.join(save_folder, DEV_CSV)
    save_csv_test = os.path.join(save_folder, TEST_CSV)

    # Create the data folder contains VoxCeleb data from the source
    if source is not None:
        if "train" in splits and not os.path.exists(
            os.path.join(data_folder, "wav", "id10001")
        ):
            print(f"Extracting {source}/{DEV_WAV} to {data_folder}")
            shutil.unpack_archive(os.path.join(source, DEV_WAV), data_folder)
        if not os.path.exists(os.path.join(data_folder, "wav", "id10270")):
            print(f"Extracting {source}/{TEST_WAV} to {data_folder}")
            shutil.unpack_archive(os.path.join(source, TEST_WAV), data_folder)
        if not os.path.exists(os.path.join(data_folder, "meta")):
            print(f"Copying {source}/meta to {data_folder}")
            shutil.copytree(
                os.path.join(source, "meta"), os.path.join(data_folder, "meta")
            )

    # Check if this phase is already done (if so, skip it)
    if skip(splits, save_folder, conf):
        logger.debug("Skipping preparation, completed in previous run.")
        return

    # Additional checks to make sure the data folder contains VoxCeleb data
    if "," in data_folder:
        data_folder = data_folder.replace(" ", "").split(",")
    else:
        data_folder = [data_folder]

    _check_voxceleb1_folders(data_folder, splits)

    msg = "\tCreating csv file for the VoxCeleb1 Dataset.."
    logger.debug(msg)

    # Split data into 90% train and 10% validation (verification split)
    wav_lst_train, wav_lst_dev = _get_utt_split_lists(
        data_folder, split_ratio, split_speaker
    )

    # Creating csv file for training data
    if "train" in splits:
        prepare_csv(seg_dur, wav_lst_train, save_csv_train)

    if "dev" in splits:
        prepare_csv(seg_dur, wav_lst_dev, save_csv_dev)

<<<<<<< HEAD
    # Test can be used for verification
=======
    # For PLDA verification
>>>>>>> ec9148ca
    if "enrol" in splits:
        prepare_csv_enrol_test(data_folder, save_folder)

    # For basic verification
    if "test" in splits:
        prepare_csv_test(data_folder, save_csv_test)

    # Saving options (useful to skip this phase when already done)
    save_pkl(conf, save_opt)


def skip(splits, save_folder, conf):
    """
    Detects if the voxceleb data_preparation has been already done.
    If the preparation has been done, we can skip it.

    Returns
    -------
    bool
        if True, the preparation phase can be skipped.
        if False, it must be done.
    """
    # Checking csv files
    skip = True

    split_files = {
        "train": TRAIN_CSV,
        "dev": DEV_CSV,
        "test": TEST_CSV,
        "enrol": ENROL_CSV,
    }
    for split in splits:
        if not os.path.isfile(os.path.join(save_folder, split_files[split])):
            skip = False
    #  Checking saved options
    save_opt = os.path.join(save_folder, OPT_FILE)
    if skip is True:
        if os.path.isfile(save_opt):
            opts_old = load_pkl(save_opt)
            if opts_old == conf:
                skip = True
            else:
                skip = False
        else:
            skip = False

    return skip


def _check_voxceleb1_folders(data_folders, splits):
    """
    Check if the data folder actually contains the Voxceleb1 dataset.

    If it does not, raise an error.

    Returns
    -------
    None

    Raises
    ------
    FileNotFoundError
    """
    for data_folder in data_folders:

        if "train" in splits:
            folder = os.path.join(data_folder, "wav", "id10001")
            if not os.path.exists(folder):
                err_msg = (
                    "the folder %s does not exist (as it is expected in "
                    "the Voxceleb dataset)" % folder
                )
                raise FileNotFoundError(err_msg)

        if "test" in splits:
            folder = os.path.join(data_folder, "wav", "id10270")
            if not os.path.exists(folder):
                err_msg = (
                    "the folder %s does not exist (as it is expected in "
                    "the Voxceleb dataset)" % folder
                )
                raise FileNotFoundError(err_msg)

        folder = os.path.join(data_folder, "meta")
        if not os.path.exists(folder):
            err_msg = (
                "the folder %s does not exist (as it is expected in "
                "the Voxceleb dataset)" % folder
            )
            raise FileNotFoundError(err_msg)


# Used for verification split
def _get_utt_split_lists(data_folders, split_ratio, split_speaker=False):
    """
    Tot. number of speakers = 1211.
    Splits the audio file list into train and dev.
    This function is useful when using verification split
    """
    train_lst = []
    dev_lst = []

    for data_folder in data_folders:

        # Get test sentences (useful for verification)
        test_lst_file = os.path.join(data_folder, "meta", "veri_test.txt")
        test_lst = [
            line.rstrip("\n").split(" ")[1] for line in open(test_lst_file)
        ]
        test_lst = set(sorted(test_lst))

        test_spks = [snt.split("/")[0] for snt in test_lst]

        path = os.path.join(data_folder, "wav", "**", "*.wav")
        if split_speaker:
            # avoid test speakers for train and dev splits
            audio_files_dict = {}
            for f in glob.glob(path, recursive=True):
                spk_id = f.split("/wav/")[1].split("/")[0]
                if spk_id not in test_spks:
                    audio_files_dict.setdefault(spk_id, []).append(f)

            spk_id_list = list(audio_files_dict.keys())
            random.shuffle(spk_id_list)
            split = int(0.01 * split_ratio[0] * len(spk_id_list))
            for spk_id in spk_id_list[:split]:
                train_lst.extend(audio_files_dict[spk_id])

            for spk_id in spk_id_list[split:]:
                dev_lst.extend(audio_files_dict[spk_id])
        else:
            # avoid test speakers for train and dev splits
            audio_files_list = []
            for f in glob.glob(path, recursive=True):
                spk_id = f.split("/wav/")[1].split("/")[0]
                if spk_id not in test_spks:
                    audio_files_list.append(f)

            random.shuffle(audio_files_list)
            split = int(0.01 * split_ratio[0] * len(audio_files_list))
            train_snts = audio_files_list[:split]
            dev_snts = audio_files_list[split:]

            train_lst.extend(train_snts)
            dev_lst.extend(dev_snts)

    return train_lst, dev_lst


def _get_chunks(seg_dur, audio_id, audio_duration):
    """
    Returns list of chunks
    """
    num_chunks = int(audio_duration * 100 / seg_dur)  # all in milliseconds

    chunk_lst = [
        audio_id + "_" + str(i * seg_dur) + "_" + str(i * seg_dur + seg_dur)
        for i in range(num_chunks)
    ]

    return chunk_lst


def prepare_csv(seg_dur, wav_lst, csv_file, vad=False):
    """
    Creates the csv file given a list of wav files.

    Arguments
    ---------
    wav_lst : list
        The list of wav files of a given data split.
    csv_file : str
        The path of the output csv file
    vad : bool
        Perform VAD. True or False

    Returns
    -------
    None
    """

    msg = '\t"Creating csv lists in  %s..."' % (csv_file)
    logger.debug(msg)

    csv_output = [
        [
            "ID",
            "duration",
            "wav",
            "wav_format",
            "wav_opts",
            "spk_id",
            "spk_id_format",
            "spk_id_opts",
        ]
    ]

    # For assiging unique ID to each chunk
    my_sep = "--"
    entry = []
    # Processing all the wav files in the list
    for wav_file in wav_lst:

        # Getting sentence and speaker ids
        [spk_id, sess_id, utt_id] = wav_file.split("/")[-3:]
        audio_id = my_sep.join([spk_id, sess_id, utt_id.split(".")[0]])

        # Reading the signal (to retrieve duration in seconds)
        signal = read_wav_soundfile(wav_file)
        audio_duration = signal.shape[0] / SAMPLERATE

        start_sample = 0
        stop_sample = signal.shape[0]
        sample_dur = int(seg_dur / 100 * SAMPLERATE)
        wav_opt = (
            "start:"
            + str(start_sample)
            + " stop:"
            + str(stop_sample)
            + " frames:"
            + str(sample_dur)
        )
        # Composition of the csv_line
        csv_line = [
            audio_id,
            str(audio_duration / 100),
            wav_file,
            "wav",
            wav_opt,
            spk_id,
            "string",
            " ",
        ]

        entry.append(csv_line)

    csv_output = csv_output + entry

    # Writing the csv lines
    with open(csv_file, mode="w") as csv_f:
        csv_writer = csv.writer(
            csv_f, delimiter=",", quotechar='"', quoting=csv.QUOTE_MINIMAL
        )

        for line in csv_output:
            csv_writer.writerow(line)

    # Final prints
    msg = "\t%s Sucessfully created!" % (csv_file)
    logger.debug(msg)


def prepare_csv_enrol_test(data_folders, save_folder):
    """
    Creates the csv file for test data (useful for verification)

    Arguments
    ---------
    data_folder : str
        Path of the data folders
    save_folder : str
        The directory where to store the csv files.

    Returns
    -------
    None
    """

    # msg = '\t"Creating csv lists in  %s..."' % (csv_file)
    # logger.debug(msg)

    csv_output_head = [
        ["ID", "duration", "wav", "wav_format", "wav_opts"]
    ]  # noqa E231

    for data_folder in data_folders:

        test_lst_file = os.path.join(data_folder, "meta", "veri_test.txt")

        enrol_ids, test_ids = [], []

        # Get unique ids (enrol and test utterances)
        for line in open(test_lst_file):
            e_id = line.split(" ")[1].rstrip().split(".")[0].strip()
            t_id = line.split(" ")[2].rstrip().split(".")[0].strip()
            enrol_ids.append(e_id)
            test_ids.append(t_id)

        enrol_ids = list(np.unique(np.array(enrol_ids)))
        test_ids = list(np.unique(np.array(test_ids)))

        # Prepare enrol csv
        logger.debug("preparing enrol csv")
        enrol_csv = []
        for id in enrol_ids:
            wav = data_folder + "/wav/" + id + ".wav"

            # Reading the signal (to retrieve duration in seconds)
            signal = read_wav_soundfile(wav)
            audio_duration = signal.shape[0] / SAMPLERATE

            csv_line = [
                id,
                audio_duration,
                wav,
                "wav",
                "",
            ]

            enrol_csv.append(csv_line)

        csv_output = csv_output_head + enrol_csv
        csv_file = save_folder + ENROL_CSV

        # Writing the csv lines
        with open(csv_file, mode="w") as csv_f:
            csv_writer = csv.writer(
                csv_f, delimiter=",", quotechar='"', quoting=csv.QUOTE_MINIMAL
            )
            for line in csv_output:
                csv_writer.writerow(line)

        # Prepare test csv
        logger.debug("preparing test csv")
        test_csv = []
        for id in test_ids:
            wav = data_folder + "/wav/" + id + ".wav"

            # Reading the signal (to retrieve duration in seconds)
            signal = read_wav_soundfile(wav)
            audio_duration = signal.shape[0] / SAMPLERATE

            csv_line = [
                id,
                audio_duration,
                wav,
                "wav",
                "",
            ]

            test_csv.append(csv_line)

        csv_output = csv_output_head + test_csv
        csv_file = save_folder + TEST_CSV

        # Writing the csv lines
        with open(csv_file, mode="w") as csv_f:
            csv_writer = csv.writer(
                csv_f, delimiter=",", quotechar='"', quoting=csv.QUOTE_MINIMAL
            )
            for line in csv_output:
                csv_writer.writerow(line)


def prepare_csv_test(data_folders, csv_file):
    """
    Creates the csv file for test data (useful for verification)

    Arguments
    ---------
    data_folder : str
        Path of the data folders
    csv_file : str
        The path of the output csv file

    Returns
    -------
    None
    """

    msg = '\t"Creating csv lists in  %s..."' % (csv_file)
    logger.debug(msg)

    csv_output = [
        [
            "ID",
            "duration",
            "wav1",
            "wav1_format",
            "wav1_opts",
            "wav2",
            "wav2_format",
            "wav2_opts",
            "lab_verification",
            "lab_verification_format",
            "lab_verification_opts",
        ]
    ]

    entry = []
    cnt = 0
    for data_folder in data_folders:
        test_lst_file = os.path.join(data_folder, "meta", "veri_test.txt")

        for line in open(test_lst_file):
            cnt = cnt + 1
            test_id = "test_" + str(cnt)

            lab_verification = line.split(" ")[0]
            test_1_wav = data_folder + "/wav/" + line.split(" ")[1].rstrip()
            test_2_wav = data_folder + "/wav/" + line.split(" ")[2].rstrip()

            # Reading the signal (to retrieve duration in seconds)
            signal = read_wav_soundfile(test_1_wav)
            audio_duration = signal.shape[0] / SAMPLERATE

            # Composition of the csv_line
            csv_line = [
                test_id,
                audio_duration,
                test_1_wav,
                "wav",
                "",
                test_2_wav,
                "wav",
                "",
                lab_verification,
                "string",
                "",
            ]

            entry.append(csv_line)

    csv_output = csv_output + entry

    # Writing the csv lines
    with open(csv_file, mode="w") as csv_f:
        csv_writer = csv.writer(
            csv_f, delimiter=",", quotechar='"', quoting=csv.QUOTE_MINIMAL
        )
        for line in csv_output:
            csv_writer.writerow(line)<|MERGE_RESOLUTION|>--- conflicted
+++ resolved
@@ -27,10 +27,7 @@
 ENROL_CSV = "enrol.csv"
 SAMPLERATE = 16000
 
-<<<<<<< HEAD
-=======
-
->>>>>>> ec9148ca
+
 DEV_WAV = "vox1_dev_wav.zip"
 TEST_WAV = "vox1_test_wav.zip"
 META = "meta"
@@ -146,11 +143,7 @@
     if "dev" in splits:
         prepare_csv(seg_dur, wav_lst_dev, save_csv_dev)
 
-<<<<<<< HEAD
-    # Test can be used for verification
-=======
     # For PLDA verification
->>>>>>> ec9148ca
     if "enrol" in splits:
         prepare_csv_enrol_test(data_folder, save_folder)
 
