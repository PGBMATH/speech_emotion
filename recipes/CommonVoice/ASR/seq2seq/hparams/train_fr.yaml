# ################################
# Model: VGG2 + LSTM + time pooling
# Augmentation: SpecAugment
# Authors: Titouan Parcollet, Mirco Ravanelli, Peter Plantinga, Ju-Chieh Chou,
# and Abdel HEBA 2020
# ################################

# Seed needs to be set at top of yaml, before objects with parameters are made
seed: 1234
__set_seed: !!python/object/apply:torch.manual_seed [!ref <seed>]
output_folder: !ref results/CRDNN_it/<seed>
wer_file: !ref <output_folder>/wer.txt
save_folder: !ref <output_folder>/save
train_log: !ref <output_folder>/train_log.txt

# Data files
data_folder: !PLACEHOLDER  # e.g, /localscratch/cv-corpus-5.1-2020-06-22/fr
train_tsv_file: !ref <data_folder>/train.tsv  # Standard CommonVoice .tsv files
dev_tsv_file: !ref <data_folder>/dev.tsv  # Standard CommonVoice .tsv files
test_tsv_file: !ref <data_folder>/test.tsv  # Standard CommonVoice .tsv files
accented_letters: True
language: fr # use 'it' for Italian, 'rw' for Kinyarwanda, 'en' for english
train_csv: !ref <save_folder>/train.csv
valid_csv: !ref <save_folder>/dev.csv
test_csv: !ref <save_folder>/test.csv
skip_prep: False # Skip data preparation

# We remove utterance slonger than 10s in the train/dev/test sets as
# longer sentences certainly correspond to "open microphones".
avoid_if_longer_than: 10.0

# Training parameters
number_of_epochs: 25
number_of_ctc_epochs: 20
lr: 1.0
ctc_weight: 0.3
sorting: ascending

# With data_parallel batch_size is split into N jobs
# With DDP batch_size is multiplied by N jobs
# Must be 6 per GPU to fit 16GB of VRAM
batch_size: 12
test_batch_size: 8

dataloader_options:
    batch_size: !ref <batch_size>
    num_workers: 6
test_dataloader_options:
    batch_size: !ref <test_batch_size>
    num_workers: 6

# BPE parameters
token_type: unigram  # ["unigram", "bpe", "char"]
character_coverage: 1.0
label_smoothing: 0.0

# Feature parameters (FBANKS etc)
sample_rate: 16000
n_fft: 400
n_mels: 80

# Model parameters
activation: !name:torch.nn.LeakyReLU
dropout: 0.15
cnn_blocks: 3
cnn_channels: (128, 200, 256)
inter_layer_pooling_size: (2, 2, 2)
cnn_kernelsize: (3, 3)
time_pooling_size: 4
rnn_class: !name:speechbrain.nnet.RNN.LSTM
rnn_layers: 5
rnn_neurons: 1024
rnn_bidirectional: True
dnn_blocks: 2
dnn_neurons: 1024
emb_size: 128
dec_neurons: 1024

# Outputs
output_neurons: 500  # BPE size, index(blank/eos/bos) = 0

# Decoding parameters
# Be sure that the bos and eos index match with the BPEs ones
blank_index: 0
bos_index: 0
eos_index: 0
min_decode_ratio: 0.0
max_decode_ratio: 1.0
beam_size: 80
eos_threshold: 1.5
using_max_attn_shift: True
max_attn_shift: 140
<<<<<<< HEAD
ctc_decode_weight: 0.0
=======
# ctc_weight_decode: 0.0
>>>>>>> 1b5811cf
temperature: 1.50

#
# Functions and classes
#
epoch_counter: !new:speechbrain.utils.epoch_loop.EpochCounter
    limit: !ref <number_of_epochs>

# Frequency domain SpecAugment
augmentation: !new:speechbrain.lobes.augment.SpecAugment
    time_warp: True
    time_warp_window: 5
    time_warp_mode: bicubic
    freq_mask: True
    n_freq_mask: 2
    time_mask: True
    n_time_mask: 2
    replace_with_zero: False
    freq_mask_width: 30
    time_mask_width: 40

normalize: !new:speechbrain.processing.features.InputNormalization
    norm_type: global

compute_features: !new:speechbrain.lobes.features.Fbank
    sample_rate: !ref <sample_rate>
    n_fft: !ref <n_fft>
    n_mels: !ref <n_mels>

enc: !new:speechbrain.lobes.models.CRDNN.CRDNN
    input_shape: [null, null, !ref <n_mels>]
    activation: !ref <activation>
    dropout: !ref <dropout>
    cnn_blocks: !ref <cnn_blocks>
    cnn_channels: !ref <cnn_channels>
    cnn_kernelsize: !ref <cnn_kernelsize>
    inter_layer_pooling_size: !ref <inter_layer_pooling_size>
    time_pooling: True
    using_2d_pooling: False
    time_pooling_size: !ref <time_pooling_size>
    rnn_class: !ref <rnn_class>
    rnn_layers: !ref <rnn_layers>
    rnn_neurons: !ref <rnn_neurons>
    rnn_bidirectional: !ref <rnn_bidirectional>
    rnn_re_init: True
    dnn_blocks: !ref <dnn_blocks>
    dnn_neurons: !ref <dnn_neurons>

emb: !new:speechbrain.nnet.embedding.Embedding
    num_embeddings: !ref <output_neurons>
    embedding_dim: !ref <emb_size>

dec: !new:speechbrain.nnet.RNN.AttentionalRNNDecoder
    enc_dim: !ref <dnn_neurons>
    input_size: !ref <emb_size>
    rnn_type: gru
    attn_type: location
    hidden_size: 1024
    attn_dim: 1024
    num_layers: 1
    scaling: 1.0
    channels: 10
    kernel_size: 100
    re_init: True
    dropout: !ref <dropout>

ctc_lin: !new:speechbrain.nnet.linear.Linear
    input_size: !ref <dnn_neurons>
    n_neurons: !ref <output_neurons>

seq_lin: !new:speechbrain.nnet.linear.Linear
    input_size: !ref <dec_neurons>
    n_neurons: !ref <output_neurons>

log_softmax: !new:speechbrain.nnet.activations.Softmax
    apply_log: True

ctc_cost: !name:speechbrain.nnet.losses.ctc_loss
    blank_index: !ref <blank_index>

seq_cost: !name:speechbrain.nnet.losses.nll_loss
    label_smoothing: !ref <label_smoothing>

modules:
    enc: !ref <enc>
    emb: !ref <emb>
    dec: !ref <dec>
    ctc_lin: !ref <ctc_lin>
    seq_lin: !ref <seq_lin>
    normalize: !ref <normalize>

model: !new:torch.nn.ModuleList
    - [!ref <enc>, !ref <emb>, !ref <dec>, !ref <ctc_lin>, !ref <seq_lin>]

opt_class: !name:torch.optim.Adadelta
    lr: !ref <lr>
    rho: 0.95
    eps: 1.e-8

lr_annealing: !new:speechbrain.nnet.schedulers.NewBobScheduler
    initial_value: !ref <lr>
    improvement_threshold: 0.0025
    annealing_factor: 0.8
    patient: 0

beam_searcher: !new:speechbrain.decoders.S2SRNNBeamSearcher
    embedding: !ref <emb>
    decoder: !ref <dec>
    linear: !ref <seq_lin>
    bos_index: !ref <bos_index>
    eos_index: !ref <eos_index>
    min_decode_ratio: !ref <min_decode_ratio>
    max_decode_ratio: !ref <max_decode_ratio>
    beam_size: !ref <beam_size>
    eos_threshold: !ref <eos_threshold>
    using_max_attn_shift: !ref <using_max_attn_shift>
    max_attn_shift: !ref <max_attn_shift>
    temperature: !ref <temperature>

checkpointer: !new:speechbrain.utils.checkpoints.Checkpointer
    checkpoints_dir: !ref <save_folder>
    recoverables:
        model: !ref <model>
        scheduler: !ref <lr_annealing>
        normalizer: !ref <normalize>
        counter: !ref <epoch_counter>

train_logger: !new:speechbrain.utils.train_logger.FileTrainLogger
    save_file: !ref <train_log>

error_rate_computer: !name:speechbrain.utils.metric_stats.ErrorRateStats

cer_computer: !name:speechbrain.utils.metric_stats.ErrorRateStats
    split_tokens: True<|MERGE_RESOLUTION|>--- conflicted
+++ resolved
@@ -90,11 +90,7 @@
 eos_threshold: 1.5
 using_max_attn_shift: True
 max_attn_shift: 140
-<<<<<<< HEAD
-ctc_decode_weight: 0.0
-=======
 # ctc_weight_decode: 0.0
->>>>>>> 1b5811cf
 temperature: 1.50
 
 #
