--- conflicted
+++ resolved
@@ -24,10 +24,6 @@
 | Italian | 2020-12-11 | train_it_with_wav2vec.yaml | No | 2.77 | 9.83 | 3.16 | 10.85 | Not Avail. | [model](https://drive.google.com/drive/folders/1JhlxeA04tWg_vKcNChOoXSnjBe4luRby?usp=sharing) | 2xV100 32GB |
 | Kinyarwanda | 2020-12-11 | train_rw_with_wav2vec.yaml | No | 6.20 | 20.07 | 8.25 | 23.12 | Not Avail. | [model](https://drive.google.com/drive/folders/12_BDenvOqEERDZLAN-KdiAHklvuo35tx?usp=sharing) | 2xV100 32GB |
 
-<<<<<<< HEAD
-*For German, it takes around 5.5 hrs an epoch.* <br>
-=======
->>>>>>> 479144c2
 The output folders with checkpoints and logs can be found [here](https://drive.google.com/drive/folders/11NMzY0zV-NqJmPMyZfC3RtT64bYe-G_O?usp=sharing).
 
 ## How to simply use pretrained models to transcribe my audio file?
