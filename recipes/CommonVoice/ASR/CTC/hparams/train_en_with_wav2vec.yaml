# ################################
# Model: wav2vec2 + DNN + CTC
# Augmentation: SpecAugment
# Authors: Titouan Parcollet 2021
# ################################

# Seed needs to be set at top of yaml, before objects with parameters are made
seed: 1234
__set_seed: !!python/object/apply:torch.manual_seed [!ref <seed>]
output_folder: !ref results/wav2vec2_ctc_en/<seed>
wer_file: !ref <output_folder>/wer.txt
save_folder: !ref <output_folder>/save
train_log: !ref <output_folder>/train_log.txt

# URL for the biggest Fairseq english wav2vec2 model.
wav2vec2_hub: facebook/wav2vec2-large-lv60
wav2vec2_folder: !ref <save_folder>/wav2vec2_checkpoint

# Data files
data_folder: !PLACEHOLDER  # e.g, /localscratch/cv-corpus-5.1-2020-06-22/fr
train_tsv_file: !ref <data_folder>/train.tsv  # Standard CommonVoice .tsv files
dev_tsv_file: !ref <data_folder>/dev.tsv  # Standard CommonVoice .tsv files
test_tsv_file: !ref <data_folder>/test.tsv  # Standard CommonVoice .tsv files
accented_letters: False
language: en # use 'it' for Italian, 'rw' for Kinyarwanda, 'en' for english
train_csv: !ref <save_folder>/train.csv
valid_csv: !ref <save_folder>/dev.csv
test_csv: !ref <save_folder>/test.csv
skip_prep: False # Skip data preparation

# We remove utterance slonger than 10s in the train/dev/test sets as
# longer sentences certainly correspond to "open microphones".
avoid_if_longer_than: 10.0

# Training parameters
number_of_epochs: 30
lr: 1.0
lr_wav2vec: 0.0001
sorting: ascending
auto_mix_prec: False
sample_rate: 16000
ckpt_interval_minutes: 30 # save checkpoint every N min

# With data_parallel batch_size is split into N jobs
# With DDP batch_size is multiplied by N jobs
# Must be 8 per GPU to fit 32GB of VRAM
batch_size: 12
test_batch_size: 4

dataloader_options:
    batch_size: !ref <batch_size>
    num_workers: 6
test_dataloader_options:
    batch_size: !ref <test_batch_size>
    num_workers: 6

# BPE parameters
token_type: unigram  # ["unigram", "bpe", "char"]
character_coverage: 1.0

# Model parameters
# activation: !name:torch.nn.LeakyReLU
wav2vec_output_dim: 1024
dnn_neurons: 1024
freeze_wav2vec: False
freeze_feature_extractor: False
dropout: 0.15
warmup_steps: 500

# Outputs
output_neurons: 1000  # BPE size, index(blank/eos/bos) = 0

# Decoding parameters
# Be sure that the bos and eos index match with the BPEs ones
blank_index: 0
bos_index: 1
eos_index: 2

#
# Functions and classes
#
epoch_counter: !new:speechbrain.utils.epoch_loop.EpochCounter
    limit: !ref <number_of_epochs>

augmentation: !new:speechbrain.lobes.augment.TimeDomainSpecAugment
    sample_rate: !ref <sample_rate>
    speeds: [95, 100, 105]

enc: !new:speechbrain.nnet.containers.Sequential
    input_shape: [null, null, !ref <wav2vec_output_dim>]
    linear1: !name:speechbrain.nnet.linear.Linear
        n_neurons: !ref <dnn_neurons>
        bias: True
    bn1: !name:speechbrain.nnet.normalization.BatchNorm1d
    activation: !new:torch.nn.LeakyReLU
    drop: !new:torch.nn.Dropout
        p: !ref <dropout>
    linear2: !name:speechbrain.nnet.linear.Linear
        n_neurons: !ref <dnn_neurons>
        bias: True
    bn2: !name:speechbrain.nnet.normalization.BatchNorm1d
    activation2: !new:torch.nn.LeakyReLU
    drop2: !new:torch.nn.Dropout
        p: !ref <dropout>
    linear3: !name:speechbrain.nnet.linear.Linear
        n_neurons: !ref <dnn_neurons>
        bias: True
    bn3: !name:speechbrain.nnet.normalization.BatchNorm1d
    activation3: !new:torch.nn.LeakyReLU


output_all_hiddens: False
apply_spec_augment: False

w2v2: !new:speechbrain.lobes.models.transformer.HuggingFace.HuggingFaceTransformer
    source: !ref <wav2vec2_hub>
<<<<<<< HEAD
=======
    output_norm: True
    freeze: !ref <freeze_wav2vec>
    freeze_feature_extractor: !ref <freeze_feature_extractor>
>>>>>>> b9f2a31a
    save_path: !ref <wav2vec2_folder>
    forward_partial_fn: !name:speechbrain.lobes.models.transformer.HuggingFace.forward_wav2vec2
        output_all_hiddens: !ref <output_all_hiddens>
    modify_state_dict_partial_fn: !name:speechbrain.lobes.models.transformer.HuggingFace.modify_state_dict_wav2vec2
    override_hf_model_partial_fn: !name:speechbrain.lobes.models.transformer.HuggingFace.model_set_spectral_augmentation
        apply_spec_augment: !ref <apply_spec_augment>
    freeze: !ref <freeze_wav2vec>
    cache_dir: !ref <wav2vec2_folder>  # for a different cache folder, e.g.: !ref <output_folder>/cache

wav2vec2: !new:speechbrain.nnet.containers.LengthsCapableSequential
    input_norm: !new:speechbrain.processing.features.InputNormalization
        norm_type: sentence
        dim: -1
    w2v2: !ref <w2v2>
    output_norm: !new:speechbrain.processing.features.InputNormalization
        norm_type: sentence
        dim: (-2, -1)

#####
# Uncomment this block if you prefer to use a Fairseq pretrained model instead
# of a HuggingFace one. Here, we provide an URL that is obtained from the
# Fairseq github for the multilingual XLSR.
#
#wav2vec2_url: https://dl.fbaipublicfiles.com/fairseq/wav2vec/xlsr_53_56k.pt
#wav2vec2: !new:speechbrain.lobes.models.fairseq_wav2vec.FairseqWav2Vec2
#    pretrained_path: !ref <wav2vec2_url>
#    output_norm: True
#    freeze: False
#    save_path: !ref <save_folder>/wav2vec2_checkpoint/model.pt
#####

ctc_lin: !new:speechbrain.nnet.linear.Linear
    input_size: !ref <dnn_neurons>
    n_neurons: !ref <output_neurons>

log_softmax: !new:speechbrain.nnet.activations.Softmax
    apply_log: True

ctc_cost: !name:speechbrain.nnet.losses.ctc_loss
    blank_index: !ref <blank_index>

modules:
    wav2vec2: !ref <wav2vec2>
    enc: !ref <enc>
    ctc_lin: !ref <ctc_lin>

model: !new:torch.nn.ModuleList
    - [!ref <enc>, !ref <ctc_lin>]

model_opt_class: !name:torch.optim.Adadelta
    lr: !ref <lr>
    rho: 0.95
    eps: 1.e-8

wav2vec_opt_class: !name:torch.optim.Adam
    lr: !ref <lr_wav2vec>

lr_annealing_model: !new:speechbrain.nnet.schedulers.NewBobScheduler
    initial_value: !ref <lr>
    improvement_threshold: 0.0025
    annealing_factor: 0.8
    patient: 0

lr_annealing_wav2vec: !new:speechbrain.nnet.schedulers.NewBobScheduler
    initial_value: !ref <lr_wav2vec>
    improvement_threshold: 0.0025
    annealing_factor: 0.9
    patient: 0

checkpointer: !new:speechbrain.utils.checkpoints.Checkpointer
    checkpoints_dir: !ref <save_folder>
    recoverables:
        wav2vec2: !ref <w2v2>
        model: !ref <model>
        scheduler_model: !ref <lr_annealing_model>
        scheduler_wav2vec: !ref <lr_annealing_wav2vec>
        counter: !ref <epoch_counter>

train_logger: !new:speechbrain.utils.train_logger.FileTrainLogger
    save_file: !ref <train_log>

error_rate_computer: !name:speechbrain.utils.metric_stats.ErrorRateStats

cer_computer: !name:speechbrain.utils.metric_stats.ErrorRateStats
    split_tokens: True<|MERGE_RESOLUTION|>--- conflicted
+++ resolved
@@ -114,12 +114,7 @@
 
 w2v2: !new:speechbrain.lobes.models.transformer.HuggingFace.HuggingFaceTransformer
     source: !ref <wav2vec2_hub>
-<<<<<<< HEAD
-=======
-    output_norm: True
-    freeze: !ref <freeze_wav2vec>
     freeze_feature_extractor: !ref <freeze_feature_extractor>
->>>>>>> b9f2a31a
     save_path: !ref <wav2vec2_folder>
     forward_partial_fn: !name:speechbrain.lobes.models.transformer.HuggingFace.forward_wav2vec2
         output_all_hiddens: !ref <output_all_hiddens>
