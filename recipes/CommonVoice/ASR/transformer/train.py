#!/usr/bin/env python3
"""Recipe for training a Transformer ASR system with CommonVoice
The system employs an encoder, a decoder, and an attention mechanism
between them. Decoding is performed with (CTC/Att joint) beamsearch.

To run this recipe, do the following:
> python train.py hparams/transformer.yaml

With the default hyperparameters, the system employs a convolutional frontend (ContextNet) and a transformer.
The decoder is based on a Transformer decoder.

The neural network is trained on both CTC and negative-log likelihood
targets and sub-word units estimated with Byte Pairwise Encoding (BPE)
are used as basic recognition tokens.

The experiment file is flexible enough to support a large variety of
different systems. By properly changing the parameter files, you can try
different encoders, decoders, tokens (e.g, characters instead of BPE),
training split (e.g, train-clean 100 rather than the full one), and many
other possible variations.


Authors
 * Titouan Parcollet 2021
 * Jianyuan Zhong 2020
 * Pooneh Mousavi 2023
"""
import sys
import torch
import torchaudio
import logging
import speechbrain as sb
from hyperpyyaml import load_hyperpyyaml
from speechbrain.tokenizers.SentencePiece import SentencePiece
from speechbrain.utils.distributed import run_on_main, if_main_process
from speechbrain.utils.data_utils import undo_padding


logger = logging.getLogger(__name__)


# Define training procedure
class ASR(sb.core.Brain):
    def compute_forward(self, batch, stage):
        """Forward computations from the waveform batches to the output probabilities."""
        batch = batch.to(self.device)
        wavs, wav_lens = batch.sig
        wavs, wav_lens = wavs.to(self.device), wav_lens.to(self.device)
        tokens_bos, _ = batch.tokens_bos

        # Add waveform augmentation if specified.
        if stage == sb.Stage.TRAIN and hasattr(self.hparams, "wav_augment"):
            wavs, wav_lens = self.hparams.wav_augment(wavs, wav_lens)
            tokens_bos = self.hparams.wav_augment.replicate_labels(tokens_bos)

        # compute features
        feats = self.hparams.compute_features(wavs)
        current_epoch = self.hparams.epoch_counter.current
        feats = self.hparams.normalize(feats, wav_lens, epoch=current_epoch)

        # Add feature augmentation if specified.
        if stage == sb.Stage.TRAIN and hasattr(self.hparams, "fea_augment"):
            feats, fea_lens = self.hparams.fea_augment(feats, wav_lens)
            tokens_bos = self.hparams.fea_augment.replicate_labels(tokens_bos)

        # forward modules
        src = self.modules.CNN(feats)
        enc_out, pred = self.modules.Transformer(
            src, tokens_bos, wav_lens, pad_idx=self.hparams.pad_index
        )

        # output layer for ctc log-probabilities
        logits = self.modules.ctc_lin(enc_out)
        p_ctc = self.hparams.log_softmax(logits)

        # output layer for seq2seq log-probabilities
        pred = self.modules.seq_lin(pred)
        p_seq = self.hparams.log_softmax(pred)

        # Compute outputs
        hyps = None
        current_epoch = self.hparams.epoch_counter.current
        is_valid_search = (
            stage == sb.Stage.VALID
            and current_epoch % self.hparams.valid_search_interval == 0
        )
        is_test_search = stage == sb.Stage.TEST

        if is_valid_search:
            hyps, _, _, _ = self.hparams.valid_search(
                enc_out.detach(), wav_lens
            )

        elif is_test_search:
            hyps, _, _, _ = self.hparams.test_search(enc_out.detach(), wav_lens)

        return p_ctc, p_seq, wav_lens, hyps

    def compute_objectives(self, predictions, batch, stage):
        """Computes the loss (CTC+NLL) given predictions and targets."""

        (p_ctc, p_seq, wav_lens, predicted_tokens,) = predictions

        ids = batch.id
        tokens_eos, tokens_eos_lens = batch.tokens_eos
        tokens, tokens_lens = batch.tokens

        # Augment Labels
        if stage == sb.Stage.TRAIN:
            if hasattr(self.hparams, "wav_augment"):
                tokens = self.hparams.wav_augment.replicate_labels(tokens)
                tokens_lens = self.hparams.wav_augment.replicate_labels(
                    tokens_lens
                )
                tokens_eos = self.hparams.wav_augment.replicate_labels(
                    tokens_eos
                )
                tokens_eos_lens = self.hparams.wav_augment.replicate_labels(
                    tokens_eos_lens
                )
            if hasattr(self.hparams, "fea_augment"):
                tokens = self.hparams.fea_augment.replicate_labels(tokens)
                tokens_lens = self.hparams.fea_augment.replicate_labels(
                    tokens_lens
                )
                tokens_eos = self.hparams.fea_augment.replicate_labels(
                    tokens_eos
                )
                tokens_eos_lens = self.hparams.fea_augment.replicate_labels(
                    tokens_eos_lens
                )

        loss_seq = self.hparams.seq_cost(
            p_seq, tokens_eos, length=tokens_eos_lens
        )
        loss_ctc = self.hparams.ctc_cost(p_ctc, tokens, wav_lens, tokens_lens)
        loss = (
            self.hparams.ctc_weight * loss_ctc
            + (1 - self.hparams.ctc_weight) * loss_seq
        )

        if stage != sb.Stage.TRAIN:
            current_epoch = self.hparams.epoch_counter.current
            valid_search_interval = self.hparams.valid_search_interval
            if current_epoch % valid_search_interval == 0 or (
                stage == sb.Stage.TEST
            ):
                # Decode token terms to words
                predicted_words = self.tokenizer(
                    predicted_tokens, task="decode_from_list"
                )

                # Convert indices to words
                target_words = undo_padding(tokens, tokens_lens)
                target_words = self.tokenizer(
                    target_words, task="decode_from_list"
                )
                self.wer_metric.append(ids, predicted_words, target_words)
                self.cer_metric.append(ids, predicted_words, target_words)

            # compute the accuracy of the one-step-forward prediction
            self.acc_metric.append(p_seq, tokens_eos, tokens_eos_lens)
        return loss

    def on_fit_batch_start(self, batch, should_step):
        """Gets called at the beginning of each fit_batch."""
        # check if we need to switch optimizer
        # if so change the optimizer from Adam to SGD
        self.check_and_reset_optimizer()

    def on_fit_batch_end(self, batch, outputs, loss, should_step):
        """At the end of the optimizer step, apply noam annealing."""
        if should_step:
            self.hparams.noam_annealing(self.optimizer)

    def on_stage_start(self, stage, epoch):
        """Gets called at the beginning of each epoch"""
        if stage != sb.Stage.TRAIN:
            self.acc_metric = self.hparams.acc_computer()
            self.cer_metric = self.hparams.cer_computer()
            self.wer_metric = self.hparams.error_rate_computer()

    def on_stage_end(self, stage, stage_loss, epoch):
        """Gets called at the end of a epoch."""
        # Compute/store important stats
        stage_stats = {"loss": stage_loss}
        if stage == sb.Stage.TRAIN:
            self.train_stats = stage_stats
        else:
            stage_stats["ACC"] = self.acc_metric.summarize()
            current_epoch = self.hparams.epoch_counter.current
            valid_search_interval = self.hparams.valid_search_interval
            if (
                current_epoch % valid_search_interval == 0
                or stage == sb.Stage.TEST
            ):
                stage_stats["WER"] = self.wer_metric.summarize("error_rate")
                stage_stats["CER"] = self.cer_metric.summarize("error_rate")

        # log stats and save checkpoint at end-of-epoch
        if stage == sb.Stage.VALID:

            # report different epoch stages according current stage
            current_epoch = self.hparams.epoch_counter.current
            if current_epoch <= self.hparams.stage_one_epochs:
                lr = self.hparams.noam_annealing.current_lr
                steps = self.hparams.noam_annealing.n_steps
                optimizer = self.optimizer.__class__.__name__
            else:
                lr = self.hparams.lr_sgd
                steps = -1
                optimizer = self.optimizer.__class__.__name__

            epoch_stats = {
                "epoch": epoch,
                "lr": lr,
                "steps": steps,
                "optimizer": optimizer,
            }
            self.hparams.train_logger.log_stats(
                stats_meta=epoch_stats,
                train_stats=self.train_stats,
                valid_stats=stage_stats,
            )
            self.checkpointer.save_and_keep_only(
                meta={"ACC": stage_stats["ACC"], "epoch": epoch},
                max_keys=["ACC"],
            )

        elif stage == sb.Stage.TEST:
            self.hparams.train_logger.log_stats(
                stats_meta={"Epoch loaded": self.hparams.epoch_counter.current},
                test_stats=stage_stats,
            )
            if if_main_process():
                with open(self.hparams.test_wer_file, "w") as w:
                    self.wer_metric.write_stats(w)

    def check_and_reset_optimizer(self):
        """reset the optimizer if training enters stage 2"""
        current_epoch = self.hparams.epoch_counter.current
        if not hasattr(self, "switched"):
            self.switched = False
            if isinstance(self.optimizer, torch.optim.SGD):
                self.switched = True

        if self.switched is True:
            return

        if current_epoch > self.hparams.stage_one_epochs:
            self.optimizer = self.hparams.SGD(self.modules.parameters())

            if self.checkpointer is not None:
                self.checkpointer.add_recoverable("optimizer", self.optimizer)

            self.switched = True

    def on_fit_start(self):
        """Gets called at the beginning of ``fit()``, on multiple processes
        if ``distributed_count > 0`` and backend is ddp.

        Default implementation compiles the jit modules, initializes
        optimizers, and loads the latest checkpoint to resume training.
        """
        # Run this *after* starting all processes since jit modules cannot be
        # pickled.
        self._compile()

        # Wrap modules with parallel backend after jit
        self._wrap_distributed()

        if self.checkpointer is not None:
            self.checkpointer.recover_if_possible()

        # Initialize optimizers after parameters are configured
        self.init_optimizers()

<<<<<<< HEAD
        # Load latest checkpoint to check to current epoch number
        if self.checkpointer is not None:
            self.checkpointer.recover_if_possible()

        # if the model is resumed from stage two, reinitialize the optimizer
=======
>>>>>>> f6e297e6
        current_epoch = self.hparams.epoch_counter.current
        if current_epoch > self.hparams.stage_one_epochs:
            logger.info(
                f"The checkpoint's epoch(= {current_epoch}) is greater than stage_one_epochs(= {self.hparams.stage_one_epochs}). Using the fine-tuning optimizer instead of the training one."
            )
            self.optimizer = self.hparams.SGD(self.modules.parameters())

            if self.checkpointer is not None:
                self.checkpointer.add_recoverable("optimizer", self.optimizer)

        # Load latest checkpoint to resume training if interrupted
        if self.checkpointer is not None:
            self.checkpointer.recover_if_possible()


# Define custom data procedure
def dataio_prepare(hparams, tokenizer):
    """This function prepares the datasets to be used in the brain class.
    It also defines the data processing pipeline through user-defined functions."""

    # 1. Define datasets
    data_folder = hparams["data_folder"]

    train_data = sb.dataio.dataset.DynamicItemDataset.from_csv(
        csv_path=hparams["train_csv"], replacements={"data_root": data_folder},
    )

    if hparams["sorting"] == "ascending":
        # we sort training data to speed up training and get better results.
        train_data = train_data.filtered_sorted(
            sort_key="duration",
            key_max_value={"duration": hparams["avoid_if_longer_than"]},
        )
        # when sorting do not shuffle in dataloader ! otherwise is pointless
        hparams["train_dataloader_opts"]["shuffle"] = False

    elif hparams["sorting"] == "descending":
        train_data = train_data.filtered_sorted(
            sort_key="duration",
            reverse=True,
            key_max_value={"duration": hparams["avoid_if_longer_than"]},
        )
        # when sorting do not shuffle in dataloader ! otherwise is pointless
        hparams["train_dataloader_opts"]["shuffle"] = False

    elif hparams["sorting"] == "random":
        pass

    else:
        raise NotImplementedError(
            "sorting must be random, ascending or descending"
        )

    valid_data = sb.dataio.dataset.DynamicItemDataset.from_csv(
        csv_path=hparams["valid_csv"], replacements={"data_root": data_folder},
    )
    # We also sort the validation data so it is faster to validate
    valid_data = valid_data.filtered_sorted(sort_key="duration")

    test_data = sb.dataio.dataset.DynamicItemDataset.from_csv(
        csv_path=hparams["test_csv"], replacements={"data_root": data_folder},
    )

    # We also sort the validation data so it is faster to validate
    test_data = test_data.filtered_sorted(sort_key="duration")

    datasets = [train_data, valid_data, test_data]

    # 2. Define audio pipeline:
    @sb.utils.data_pipeline.takes("wav")
    @sb.utils.data_pipeline.provides("sig")
    def audio_pipeline(wav):
        info = torchaudio.info(wav)
        sig = sb.dataio.dataio.read_audio(wav)
        resampled = torchaudio.transforms.Resample(
            info.sample_rate, hparams["sample_rate"],
        )(sig)
        return resampled

    sb.dataio.dataset.add_dynamic_item(datasets, audio_pipeline)

    # 3. Define text pipeline:
    @sb.utils.data_pipeline.takes("wrd")
    @sb.utils.data_pipeline.provides(
        "wrd", "tokens_list", "tokens_bos", "tokens_eos", "tokens"
    )
    def text_pipeline(wrd):
        yield wrd
        tokens_list = tokenizer.sp.encode_as_ids(wrd)
        yield tokens_list
        tokens_bos = torch.LongTensor([hparams["bos_index"]] + (tokens_list))
        yield tokens_bos
        tokens_eos = torch.LongTensor(tokens_list + [hparams["eos_index"]])
        yield tokens_eos
        tokens = torch.LongTensor(tokens_list)
        yield tokens

    sb.dataio.dataset.add_dynamic_item(datasets, text_pipeline)

    # 4. Set output:
    sb.dataio.dataset.set_output_keys(
        datasets, ["id", "sig", "tokens_bos", "tokens_eos", "tokens"],
    )
    return train_data, valid_data, test_data


if __name__ == "__main__":
    # CLI:
    hparams_file, run_opts, overrides = sb.parse_arguments(sys.argv[1:])
    with open(hparams_file) as fin:
        hparams = load_hyperpyyaml(fin, overrides)

    # create ddp_group with the right communication protocol
    sb.utils.distributed.ddp_init_group(run_opts)

    # Dataset preparation (parsing CommonVoice)
    from common_voice_prepare import prepare_common_voice  # noqa

    # Create experiment directory
    sb.create_experiment_directory(
        experiment_directory=hparams["output_folder"],
        hyperparams_to_save=hparams_file,
        overrides=overrides,
    )

    # Due to DDP, we do the preparation ONLY on the main python process
    run_on_main(
        prepare_common_voice,
        kwargs={
            "data_folder": hparams["data_folder"],
            "save_folder": hparams["save_folder"],
            "train_tsv_file": hparams["train_tsv_file"],
            "dev_tsv_file": hparams["dev_tsv_file"],
            "test_tsv_file": hparams["test_tsv_file"],
            "accented_letters": hparams["accented_letters"],
            "language": hparams["language"],
            "skip_prep": hparams["skip_prep"],
        },
    )

    # Defining tokenizer and loading it
    tokenizer = SentencePiece(
        model_dir=hparams["save_folder"],
        vocab_size=hparams["output_neurons"],
        annotation_train=hparams["train_csv"],
        annotation_read="wrd",
        model_type=hparams["token_type"],
        character_coverage=hparams["character_coverage"],
    )

    # here we create the datasets objects as well as tokenization and encoding
    train_data, valid_data, test_data = dataio_prepare(hparams, tokenizer)

    # Trainer initialization
    asr_brain = ASR(
        modules=hparams["modules"],
        opt_class=hparams["Adam"],
        hparams=hparams,
        run_opts=run_opts,
        checkpointer=hparams["checkpointer"],
    )

    # adding objects to trainer:
    asr_brain.tokenizer = tokenizer

    # Training
    asr_brain.fit(
        asr_brain.hparams.epoch_counter,
        train_data,
        valid_data,
        train_loader_kwargs=hparams["train_dataloader_opts"],
        valid_loader_kwargs=hparams["valid_dataloader_opts"],
    )

    # Testing
    asr_brain.hparams.test_wer_file = hparams["test_wer_file"]
    asr_brain.evaluate(
        test_data,
        min_key="WER",
        test_loader_kwargs=hparams["test_dataloader_opts"],
    )

    asr_brain.hparams.test_wer_file = hparams["valid_wer_file"]
    asr_brain.evaluate(
        valid_data,
        min_key="WER",
        test_loader_kwargs=hparams["test_dataloader_opts"],
    )<|MERGE_RESOLUTION|>--- conflicted
+++ resolved
@@ -275,14 +275,6 @@
         # Initialize optimizers after parameters are configured
         self.init_optimizers()
 
-<<<<<<< HEAD
-        # Load latest checkpoint to check to current epoch number
-        if self.checkpointer is not None:
-            self.checkpointer.recover_if_possible()
-
-        # if the model is resumed from stage two, reinitialize the optimizer
-=======
->>>>>>> f6e297e6
         current_epoch = self.hparams.epoch_counter.current
         if current_epoch > self.hparams.stage_one_epochs:
             logger.info(
