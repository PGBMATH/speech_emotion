--- conflicted
+++ resolved
@@ -190,13 +190,8 @@
 test_scorer: !new:speechbrain.decoders.scorer.ScorerBuilder
     full_scorers: [!ref <transformerlm_scorer>,
                    !ref <ctc_scorer>]
-<<<<<<< HEAD
-    scorer_weights:
-        rnnlm: !ref <lm_weight>
-=======
     weights:
         transformerlm: !ref <lm_weight>
->>>>>>> 61788382
         ctc: !ref <ctc_weight_decode>
 
 valid_search: !new:speechbrain.decoders.S2STransformerBeamSearcher
