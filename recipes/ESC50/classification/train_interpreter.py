#!/usr/bin/python3
"""Recipe for training sound class embeddings (e.g, xvectors) using the UrbanSound8k.
We employ an encoder followed by a sound classifier.

To run this recipe, use the following command:
> python train_class_embeddings.py {hyperparameter_file}

Using your own hyperparameter file or one of the following:
    hparams/train_x_vectors.yaml (for standard xvectors)
    hparams/train_ecapa_tdnn.yaml (for the ecapa+tdnn system)

Authors
    * David Whipps 2021
    * Ala Eddine Limame 2021

Based on VoxCeleb By:
    * Mirco Ravanelli 2020
    * Hwidong Na 2020
    * Nauman Dawalatabad 2020
"""
import os
import sys
import torch
import torchaudio
import speechbrain as sb
from hyperpyyaml import load_hyperpyyaml
from speechbrain.utils.distributed import run_on_main
from esc50_prepare import prepare_esc50
from sklearn.metrics import confusion_matrix
import numpy as np
from confusion_matrix_fig import create_cm_fig
import matplotlib.pyplot as plt
from os import makedirs

import torch.nn.functional as F

import librosa
from librosa.core import stft, istft
import scipy.io.wavfile as wavf
import soundfile as sf


eps = 1e-10


class InterpreterESC50Brain(sb.core.Brain):
    """Class for sound class embedding training" """

    @torch.no_grad()
    def interpret_batch(self, batch): 
        """ Interprets first element of `batch`.
        TODO: add overlap test on samples from batch """
        batch = batch.to(self.device)
        wavs, _ = batch.sig
        wavs = wavs[0].unsqueeze(0)

        X_stft = self.modules.compute_stft(wavs)
        X_stft_power = sb.processing.features.spectral_magnitude(X_stft, power=self.hparams.spec_mag_power)
        X_logmel = self.modules.compute_fbank(X_stft_power)

        embeddings, f_I = self.hparams.embedding_model(X_logmel)

        psi_out = self.modules.psi(f_I)  # generate nmf activations

        # cut the length of psi
        psi_out = psi_out[:, :, : X_stft_power.shape[1]]

        reconstructed = self.hparams.nmf(
            psi_out
        )  #  generate log-mag spectrogram

        predictions = self.hparams.classifier(embeddings).squeeze(1)
        
        pred_cl = torch.argmax(predictions, dim=1)[0].item()
        print(pred_cl)

        spec_shape = reconstructed.shape
        nmf_dictionary = self.hparams.nmf.return_W(dtype="torch")

        # computes time activations per component
        # FROM NOW ON WE FOLLOW THE PAPER'S NOTATION
        psi_out = psi_out.squeeze()
        z = self.modules.theta.hard_att(psi_out).squeeze()
        theta_c_w = self.modules.theta.classifier[0].weight[pred_cl]
        r_c_x = theta_c_w * z / torch.abs(theta_c_w * z).max()   # some might be negative, relevance of component

        L = torch.arange(r_c_x.shape[0])[r_c_x > 0.2].tolist()   # define selected components
        
        X_stft_power_log = torch.log(X_stft_power + 1).transpose(1, 2).squeeze(0)
        X_ks = torch.zeros(len(L), spec_shape[1], spec_shape[2]).to(self.device)
        sum_X_k = torch.zeros(spec_shape[1], spec_shape[2]).to(self.device)
        for (i, k) in enumerate(L):
            X_k = nmf_dictionary[:, k].unsqueeze(1) @ psi_out[k, :].unsqueeze(0)
            sum_X_k += X_k
            X_ks[i] = X_k

        X_int = (X_ks / sum_X_k.unsqueeze(0)).sum(0) * X_stft_power_log
        X_int = torch.exp(X_int) - 1

        # x_int = self.modules.compute_istft(X_int.unsqueeze(0).transpose(1, 2).unsqueeze(-1))
        x_int = istft(X_int.cpu().numpy(), hop_length=512)

        # save reconstructed and original spectrograms
        makedirs(
            os.path.join(
                self.hparams.output_folder,
                f"audios_from_interpretation",
            ),
            exist_ok=True,
        )

        epoch = self.hparams.epoch_counter.current
        sf.write(
            os.path.join(
                self.hparams.output_folder,
                f"audios_from_interpretation",
                f"original_{epoch}.wav",
            ),
            wavs[0],
            self.hparams.sample_rate,
        )

        sf.write(
            os.path.join(
                self.hparams.output_folder,
                f"audios_from_interpretation",
                f"interpretation_{epoch}.wav",
            ),
            x_int,
            self.hparams.sample_rate,
        )
    
    def compute_forward(self, batch, stage):
        """Computation pipeline based on a encoder + sound classifier.
        Data augmentation and environmental corruption are applied to the
        input sound.
        """
        batch = batch.to(self.device)
        wavs, lens = batch.sig

        # no data augmentation here
        if stage == sb.Stage.TRAIN and False:

            # Applying the augmentation pipeline
            wavs_aug_tot = []
            wavs_aug_tot.append(wavs)
            for count, augment in enumerate(self.hparams.augment_pipeline):

                # Apply augment
                wavs_aug = augment(wavs, lens)

                # Managing speed change
                if wavs_aug.shape[1] > wavs.shape[1]:
                    wavs_aug = wavs_aug[:, 0 : wavs.shape[1]]
                else:
                    zero_sig = torch.zeros_like(wavs)
                    zero_sig[:, 0 : wavs_aug.shape[1]] = wavs_aug
                    wavs_aug = zero_sig

                if self.hparams.concat_augment:
                    wavs_aug_tot.append(wavs_aug)
                else:
                    wavs = wavs_aug
                    wavs_aug_tot[0] = wavs

            wavs = torch.cat(wavs_aug_tot, dim=0)
            self.n_augment = len(wavs_aug_tot)
            lens = torch.cat([lens] * self.n_augment)
        
        elif stage == sb.Stage.VALID and self.hparams.epoch_counter.current % 10:
            # save some samples
            self.interpret_batch(batch)

        X_stft = self.modules.compute_stft(wavs)
        X_stft_power = sb.processing.features.spectral_magnitude(
            X_stft, power=self.hparams.spec_mag_power
        )
        X_logmel = self.modules.compute_fbank(X_stft_power)

        # Embeddings + sound classifier
        embeddings, f_I = self.hparams.embedding_model(X_logmel)

        psi_out = self.modules.psi(f_I)  # generate nmf activations

        # cut the length of psi
        psi_out = psi_out[:, :, : X_stft_power.shape[1]]

        reconstructed = self.hparams.nmf(
            psi_out
        )  #  generate log-mag spectrogram

        predictions = self.hparams.classifier(embeddings).squeeze(1)

        theta_out = self.modules.theta(
            psi_out
        )  # generate classifications from time activations

        return (reconstructed, psi_out), (predictions, theta_out)

    def compute_objectives(self, reconstructions, batch, stage):
        """Computes the loss using class-id as label."""
        (
            (reconstructions, time_activations),
            (classification_out, theta_out,),
        ) = reconstructions

        uttid = batch.id
        classid, _ = batch.class_string_encoded

        batch = batch.to(self.device)
        wavs, _ = batch.sig

        X_stft = self.modules.compute_stft(wavs).to(self.device)
        X_stft_power = sb.processing.features.spectral_magnitude(
            X_stft, power=self.hparams.spec_mag_power
        )
        X_stft_logpower = torch.log(X_stft_power + 1).transpose(1, 2)

        # Concatenate labels (due to data augmentation)
        if stage == sb.Stage.TRAIN and False:
            classid = torch.cat([classid] * self.n_augment, dim=0)

        loss_nmf = ((reconstructions - X_stft_logpower) ** 2).mean()
        # loss_nmf = loss_nmf / reconstructions.shape[0]  # avg on batches
        loss_nmf = self.hparams.alpha * loss_nmf
        # loss_nmf += self.hparams.beta * torch.linalg.norm(time_activations)

        if stage != sb.Stage.TEST:
            if hasattr(self.hparams.lr_annealing, "on_batch_end"):
                self.hparams.lr_annealing.on_batch_end(self.optimizer)

        self.last_batch = batch
        self.batch_to_plot = (reconstructions.clone(), X_stft_logpower.clone())

        theta_out = -torch.log(theta_out)
        import pdb

        pdb.set_trace()
        loss_fdi = (F.softmax(classification_out, dim=0) * theta_out).mean()

        return loss_nmf + loss_fdi

    @staticmethod
    def select_component(idx, inp_lg_spec, H, W):
        # Selects the contribution of component j (j=idx) from the given input log magnitude spectrogram
        # Assume integer/numpy arrays for all input arguments, W of shape N_FREQ x N_COMP and H of N_COMP x N_TIME
        # Do W.abs() to force positive values
        W_mat = torch.abs(W)
        # ratio = np.outer(W_mat[:, idx], H[idx]) / (0.000001 + np.dot(W_mat, H))
        ratio = (W_mat[:, idx].unsqueeze(1) * H[idx].unsqueeze(0)) / (
            eps + torch.matmul(W_mat, H)
        )

        # comp = np.exp(inp_lg_spec * ratio) - 1
        comp = inp_lg_spec * ratio
        # comp = torch.Tensor(comp)
        # ratio = torch.Tensor(ratio)

        return comp, ratio

    def on_stage_end(self, stage, stage_loss, epoch=None):
        """Gets called at the end of an epoch.
        Plots in subplots the values of `self.batch_to_plot` and saves the
        plot to the experiment folder. `self.hparams.output_folder`"""

        pred, target = self.batch_to_plot
        pred = pred.detach().cpu().numpy()[:2, ...]
        target = target.detach().cpu().numpy()[:2, ...]

        fig, ax = plt.subplots(2, 2, figsize=(10, 10))
        ax[0, 0].set_ylabel("Predicted")
        ax[0, 0].imshow(pred[0, ...])
        ax[0, 1].imshow(pred[1, ...])
        ax[1, 0].set_ylabel("Target")
        ax[1, 0].imshow(target[0, ...])
        ax[1, 1].imshow(target[1, ...])
        # ax.
        makedirs(
            os.path.join(self.hparams.output_folder, f"reconstructions"),
            exist_ok=True,
        )
        plt.savefig(
            os.path.join(
                self.hparams.output_folder,
                f"reconstructions",
                f"{str(stage)}_{epoch}.png",
            )
        )

<<<<<<< HEAD
        if epoch % 10:
            with torch.no_grad():
                wavs, lens = self.last_batch.sig

                # run inference on selected samples
                Xs = stft(wavs.data.cpu().numpy(), n_fft=1024, hop_length=512)
                Xs = np.log(1 + np.abs(Xs))
                Xmel = librosa.feature.melspectrogram(
                    sr=self.hparams.sample_rate,
                    S=np.abs(Xs),
                    n_fft=1024,
                    hop_length=512,
                    n_mels=80,
                )
                Xlgmel = librosa.power_to_db(Xmel)

                # test librosa stuff
                feats = (
                    torch.from_numpy(Xlgmel).to(self.device).permute(0, 2, 1)
                )
                Xs = torch.Tensor(Xs).float().to(self.device)

                # Embeddings + sound classifier
                embeddings, f_I = self.hparams.embedding_model(feats)

                psi_out = self.modules.psi(f_I)  # generate nmf activations
                psi_out = psi_out[:, :, : Xs.shape[-1]]

                # psi_out = psi_out.permute(0, 2, 1)
                reconstructed = self.hparams.nmf(
                    psi_out
                )  #  generate log-mag spectrogram
                # psi_out = psi_out.permute(0, 2, 1)
                # reconstructed = reconstructed.permute(0, 2, 1)

                predictions = self.hparams.classifier(embeddings).squeeze(1)
                pred_cl = torch.argmax(predictions, dim=1)[0].item()

                mag_spec = torch.exp(Xs) - 1
                spec_shape = reconstructed.shape

                comp = torch.ones(100, spec_shape[1], spec_shape[2]).to(
                    self.device
                )
                ratio = torch.ones_like(comp)

                nmf_dictionary = self.hparams.nmf.return_W(dtype="torch")

                comp_weights = self.modules.theta.classifier[0].weight

                # computes time activations per component
                pooled_act = F.adaptive_avg_pool1d(psi_out, 1).squeeze()
                # print(pooled_act.shape)

                pooled_act[0] = pooled_act[0] * comp_weights[int(pred_cl)]
                pooled_act[0] = pooled_act[0] / pooled_act[0].max()

                softmask_weights = torch.exp(pooled_act[0]) / (
                    torch.exp(pooled_act[0]).sum()
                )
                main_components = (-1 * pooled_act[0]).argsort()[:5]
                enhanced_spec = torch.zeros_like(Xs)[0]
                residual_spec = Xs[0].clone()

                expl_comp = comp[0] * 0.0
                ratio_comp = ratio[0] * 0.0

                for i in main_components:
                    comp[i], ratio[i] = self.select_component(
                        i, Xs[0], psi_out[0], nmf_dictionary
                    )
                    if pooled_act[0, i] > 0.2:
                        expl_comp += comp[i]

                expl_comp = torch.exp(expl_comp) - 1
                interpretation = istft(
                    (expl_comp * Xs[0]).cpu().numpy(), hop_length=512
                )
                original_audio = istft(Xs[0].cpu().numpy(), hop_length=512)

                # save reconstructed and original spectrograms
                makedirs(
                    os.path.join(
                        self.hparams.output_folder,
                        f"audios_from_interpretation",
                    ),
                    exist_ok=True,
                )

                sf.write(
                    os.path.join(
                        self.hparams.output_folder,
                        f"audios_from_interpretation",
                        f"orig_{epoch}.wav",
                    ),
                    original_audio,
                    self.hparams.sample_rate,
                )

                sf.write(
                    os.path.join(
                        self.hparams.output_folder,
                        f"audios_from_interpretation",
                        f"recon_{epoch}.wav",
                    ),
                    interpretation,
                    self.hparams.sample_rate,
                )

                # print("Generated samples...")
                # input()

                theta_out = self.modules.theta(
                    psi_out
                )  # generate classifications from time activations

=======
>>>>>>> 6fa4e840
        return super().on_stage_end(stage, stage_loss, epoch)


def dataio_prep(hparams):
    "Creates the datasets and their data processing pipelines."

    data_audio_folder = hparams["audio_data_folder"]
    config_sample_rate = hparams["sample_rate"]
    label_encoder = sb.dataio.encoder.CategoricalEncoder()
    # TODO  use SB implementation but need to make sure it give the same results as PyTorch
    # resampler = sb.processing.speech_augmentation.Resample(orig_freq=latest_file_sr, new_freq=config_sample_rate)
    hparams["resampler"] = torchaudio.transforms.Resample(
        new_freq=config_sample_rate
    )

    # 2. Define audio pipeline:
    @sb.utils.data_pipeline.takes("wav")
    @sb.utils.data_pipeline.provides("sig")
    def audio_pipeline(wav):
        """Load the signal, and pass it and its length to the corruption class.
        This is done on the CPU in the `collate_fn`."""

        wave_file = data_audio_folder + "/{:}".format(wav)

        sig, read_sr = torchaudio.load(wave_file)

        # If multi-channels, downmix it to a mono channel
        sig = torch.squeeze(sig)
        if len(sig.shape) > 1:
            sig = torch.mean(sig, dim=0)

        # Convert sample rate to required config_sample_rate
        if read_sr != config_sample_rate:
            # Re-initialize sampler if source file sample rate changed compared to last file
            if read_sr != hparams["resampler"].orig_freq:
                hparams["resampler"] = torchaudio.transforms.Resample(
                    orig_freq=read_sr, new_freq=config_sample_rate
                )
            # Resample audio
            sig = hparams["resampler"].forward(sig)

        # the librosa version
        fs, inp_audio = wavf.read(wave_file)
        inp_audio = inp_audio.astype(np.float32)
        inp_audio = inp_audio / inp_audio.max()
        # if self.noise:
        #     energy_signal = (inp_audio ** 2).mean()
        #     noise = np.random.normal(0, 0.05, inp_audio.shape[0])
        #     energy_noise = (noise ** 2).mean()
        #     const = np.sqrt(energy_signal / energy_noise)
        #     noise = const * noise
        #     inp_audio = inp_audio + noise

        return torch.from_numpy(inp_audio)

    # 3. Define label pipeline:
    @sb.utils.data_pipeline.takes("class_string")
    @sb.utils.data_pipeline.provides("class_string", "class_string_encoded")
    def label_pipeline(class_string):
        yield class_string
        class_string_encoded = label_encoder.encode_label_torch(class_string)
        yield class_string_encoded

    # Define datasets. We also connect the dataset with the data processing
    # functions defined above.
    datasets = {}
    data_info = {
        "train": hparams["train_annotation"],
        "valid": hparams["valid_annotation"],
        "test": hparams["test_annotation"],
    }
    for dataset in data_info:
        datasets[dataset] = sb.dataio.dataset.DynamicItemDataset.from_json(
            json_path=data_info[dataset],
            replacements={"data_root": hparams["data_folder"]},
            dynamic_items=[audio_pipeline, label_pipeline],
            output_keys=["id", "sig", "class_string_encoded"],
        )

    # Load or compute the label encoder (with multi-GPU DDP support)
    # Please, take a look into the lab_enc_file to see the label to index
    # mappinng.
    lab_enc_file = os.path.join(hparams["save_folder"], "label_encoder.txt")
    label_encoder.load_or_create(
        path=lab_enc_file,
        from_didatasets=[datasets["train"]],
        output_key="class_string",
    )

    return datasets, label_encoder


if __name__ == "__main__":

    # # This flag enables the inbuilt cudnn auto-tuner
    # torch.backends.cudnn.benchmark = True

    # CLI:
    hparams_file, run_opts, overrides = sb.parse_arguments(sys.argv[1:])

    # Initialize ddp (useful only for multi-GPU DDP training)
    sb.utils.distributed.ddp_init_group(run_opts)

    # Load hyperparameters file with command-line overrides
    with open(hparams_file) as fin:
        hparams = load_hyperpyyaml(fin, overrides)

    # classifier is fixed here
    hparams["embedding_model"].eval()
    hparams["classifier"].eval()

    # Create experiment directory
    sb.create_experiment_directory(
        experiment_directory=hparams["output_folder"],
        hyperparams_to_save=hparams_file,
        overrides=overrides,
    )

    # Tensorboard logging
    if hparams["use_tensorboard"]:
        from speechbrain.utils.train_logger import TensorboardLogger

        hparams["tensorboard_train_logger"] = TensorboardLogger(
            hparams["tensorboard_logs_folder"]
        )

    run_on_main(
        prepare_esc50,
        kwargs={
            "data_folder": hparams["data_folder"],
            "audio_data_folder": hparams["audio_data_folder"],
            "save_json_train": hparams["train_annotation"],
            "save_json_valid": hparams["valid_annotation"],
            "save_json_test": hparams["test_annotation"],
            "train_fold_nums": hparams["train_fold_nums"],
            "valid_fold_nums": hparams["valid_fold_nums"],
            "test_fold_nums": hparams["test_fold_nums"],
            "skip_manifest_creation": hparams["skip_manifest_creation"],
        },
    )

    # Dataset IO prep: creating Dataset objects and proper encodings for phones
    datasets, label_encoder = dataio_prep(hparams)
    hparams["label_encoder"] = label_encoder

    class_labels = list(label_encoder.ind2lab.values())
    print("Class Labels:", class_labels)

    Interpreter_brain = InterpreterESC50Brain(
        modules=hparams["modules"],
        opt_class=hparams["opt_class"],
        hparams=hparams,
        run_opts=run_opts,
        checkpointer=hparams["checkpointer"],
    )

    if "pretrained_esc50" in hparams:
        run_on_main(hparams["pretrained_esc50"].collect_files)
        hparams["pretrained_esc50"].load_collected()

    hparams["embedding_model"].to(hparams["device"])
    hparams["classifier"].to(hparams["device"])
    hparams["embedding_model"].eval()
    hparams["nmf"].to(hparams["device"])

    if not hparams["test_only"]:
        Interpreter_brain.fit(
            epoch_counter=Interpreter_brain.hparams.epoch_counter,
            train_set=datasets["train"],
            valid_set=datasets["valid"],
            train_loader_kwargs=hparams["dataloader_options"],
            valid_loader_kwargs=hparams["dataloader_options"],
        )

    # # Load the best checkpoint for evaluation
    # test_stats = ESC50_brain.evaluate(
    #     test_set=datasets["test"],
    #     min_key="error",
    #     progressbar=True,
    #     test_loader_kwargs=hparams["dataloader_options"],
    # )<|MERGE_RESOLUTION|>--- conflicted
+++ resolved
@@ -287,125 +287,6 @@
             )
         )
 
-<<<<<<< HEAD
-        if epoch % 10:
-            with torch.no_grad():
-                wavs, lens = self.last_batch.sig
-
-                # run inference on selected samples
-                Xs = stft(wavs.data.cpu().numpy(), n_fft=1024, hop_length=512)
-                Xs = np.log(1 + np.abs(Xs))
-                Xmel = librosa.feature.melspectrogram(
-                    sr=self.hparams.sample_rate,
-                    S=np.abs(Xs),
-                    n_fft=1024,
-                    hop_length=512,
-                    n_mels=80,
-                )
-                Xlgmel = librosa.power_to_db(Xmel)
-
-                # test librosa stuff
-                feats = (
-                    torch.from_numpy(Xlgmel).to(self.device).permute(0, 2, 1)
-                )
-                Xs = torch.Tensor(Xs).float().to(self.device)
-
-                # Embeddings + sound classifier
-                embeddings, f_I = self.hparams.embedding_model(feats)
-
-                psi_out = self.modules.psi(f_I)  # generate nmf activations
-                psi_out = psi_out[:, :, : Xs.shape[-1]]
-
-                # psi_out = psi_out.permute(0, 2, 1)
-                reconstructed = self.hparams.nmf(
-                    psi_out
-                )  #  generate log-mag spectrogram
-                # psi_out = psi_out.permute(0, 2, 1)
-                # reconstructed = reconstructed.permute(0, 2, 1)
-
-                predictions = self.hparams.classifier(embeddings).squeeze(1)
-                pred_cl = torch.argmax(predictions, dim=1)[0].item()
-
-                mag_spec = torch.exp(Xs) - 1
-                spec_shape = reconstructed.shape
-
-                comp = torch.ones(100, spec_shape[1], spec_shape[2]).to(
-                    self.device
-                )
-                ratio = torch.ones_like(comp)
-
-                nmf_dictionary = self.hparams.nmf.return_W(dtype="torch")
-
-                comp_weights = self.modules.theta.classifier[0].weight
-
-                # computes time activations per component
-                pooled_act = F.adaptive_avg_pool1d(psi_out, 1).squeeze()
-                # print(pooled_act.shape)
-
-                pooled_act[0] = pooled_act[0] * comp_weights[int(pred_cl)]
-                pooled_act[0] = pooled_act[0] / pooled_act[0].max()
-
-                softmask_weights = torch.exp(pooled_act[0]) / (
-                    torch.exp(pooled_act[0]).sum()
-                )
-                main_components = (-1 * pooled_act[0]).argsort()[:5]
-                enhanced_spec = torch.zeros_like(Xs)[0]
-                residual_spec = Xs[0].clone()
-
-                expl_comp = comp[0] * 0.0
-                ratio_comp = ratio[0] * 0.0
-
-                for i in main_components:
-                    comp[i], ratio[i] = self.select_component(
-                        i, Xs[0], psi_out[0], nmf_dictionary
-                    )
-                    if pooled_act[0, i] > 0.2:
-                        expl_comp += comp[i]
-
-                expl_comp = torch.exp(expl_comp) - 1
-                interpretation = istft(
-                    (expl_comp * Xs[0]).cpu().numpy(), hop_length=512
-                )
-                original_audio = istft(Xs[0].cpu().numpy(), hop_length=512)
-
-                # save reconstructed and original spectrograms
-                makedirs(
-                    os.path.join(
-                        self.hparams.output_folder,
-                        f"audios_from_interpretation",
-                    ),
-                    exist_ok=True,
-                )
-
-                sf.write(
-                    os.path.join(
-                        self.hparams.output_folder,
-                        f"audios_from_interpretation",
-                        f"orig_{epoch}.wav",
-                    ),
-                    original_audio,
-                    self.hparams.sample_rate,
-                )
-
-                sf.write(
-                    os.path.join(
-                        self.hparams.output_folder,
-                        f"audios_from_interpretation",
-                        f"recon_{epoch}.wav",
-                    ),
-                    interpretation,
-                    self.hparams.sample_rate,
-                )
-
-                # print("Generated samples...")
-                # input()
-
-                theta_out = self.modules.theta(
-                    psi_out
-                )  # generate classifications from time activations
-
-=======
->>>>>>> 6fa4e840
         return super().on_stage_end(stage, stage_loss, epoch)
 
 
