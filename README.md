<p align="center">
  <img src="https://raw.githubusercontent.com/speechbrain/speechbrain/develop/docs/images/speechbrain-logo.svg" alt="SpeechBrain Logo"/>
</p>

[![Tweet](https://img.shields.io/twitter/url/http/shields.io.svg?style=social)](https://twitter.com/SpeechBrain1/)
[![Discord](https://dcbadge.vercel.app/api/server/3wYvAaz3Ck?style=flat)](https://discord.gg/3wYvAaz3Ck)


SpeechBrain is an **open-source** and **all-in-one** conversational AI toolkit based on PyTorch.

The goal is to create a **single**, **flexible**, and **user-friendly** toolkit that can be used to easily develop **state-of-the-art speech technologies**, including systems for **speech recognition**, **speaker recognition**, **speech enhancement**, **speech separation**, **language identification**, **multi-microphone signal processing**, and many others.

*SpeechBrain is currently in beta*.

**News:** the call for new sponsors (2022) is open. [Take a look here if you are interested!](https://drive.google.com/file/d/1Njn_T2qLJCLPmF2LJ_X7yxxobqK3-CPW/view?usp=sharing)


| **[Tutorials](https://speechbrain.github.io/tutorial_basics.html)** | **[Website](https://speechbrain.github.io/)** | **[Documentation](https://speechbrain.readthedocs.io/en/latest/index.html)** | **[Contributing](https://speechbrain.readthedocs.io/en/latest/contributing.html)** | **[HuggingFace](https://huggingface.co/speechbrain)** |

# PyTorch 2.0 considerations

In March 2023, PyTorch introduced a new version, PyTorch 2.0, which offers numerous enhancements to the community. At present, the majority of SpeechBrain is compatible with PyTorch 2.0. However, certain sections of the code remain incompatible, and we are actively working towards full compatibility with PyTorch 2.0. For the time being, we recommend users continue utilizing PyTorch 1.13, as this is the version employed in our experiments.

If you wish to use SpeechBrain alongside PyTorch 2.0 and encounter any issues, kindly inform us by responding to this [issue](https://github.com/speechbrain/speechbrain/issues/1897).

# Key features

SpeechBrain provides various useful tools to speed up and facilitate research on speech and language technologies:
- Various pretrained models nicely integrated with <img src="https://huggingface.co/front/assets/huggingface_logo.svg" alt="drawing" width="40"/> <sub>(HuggingFace)</sub> in our official [organization account](https://huggingface.co/speechbrain). These models are coupled with easy-inference interfaces that facilitate their use.  To help everyone replicate our results, we also provide all the experimental results and folders (including logs, training curves, etc.) in a shared Google Drive folder.
- The `Brain` class is a fully-customizable tool for managing training and evaluation loops over data. The annoying details of training loops are handled for you while retaining complete flexibility to override any part of the process when needed.
- A YAML-based hyperparameter file that specifies all the hyperparameters, from individual numbers (e.g., learning rate) to complete objects (e.g., custom models). This elegant solution dramatically simplifies the training script.
- Multi-GPU training and inference with PyTorch Data-Parallel or Distributed Data-Parallel.
- Mixed-precision for faster training.
- A transparent and entirely customizable data input and output pipeline. SpeechBrain follows the PyTorch data loading style and enables users to customize the I/O pipelines (e.g., adding on-the-fly downsampling, BPE tokenization, sorting, threshold ...).
- On-the-fly dynamic batching
- Efficient reading of large datasets from a shared  Network File System (NFS) via [WebDataset](https://github.com/webdataset/webdataset).
- Interface with [HuggingFace](https://huggingface.co/speechbrain) for popular models such as wav2vec2  and Hubert.
- Interface with [Orion](https://github.com/Epistimio/orion) for hyperparameter tuning.


### Speech recognition

SpeechBrain supports state-of-the-art methods for end-to-end speech recognition:
- Support of wav2vec 2.0 pretrained model with finetuning.
- State-of-the-art performance or comparable with other existing toolkits in several ASR benchmarks.
- Easily customizable neural language models, including RNNLM and TransformerLM. We also share several pre-trained models that you can easily use (more to come!). We support the Hugging Face `dataset` to facilitate the training over a large text dataset.
- Hybrid CTC/Attention end-to-end ASR:
    - Many available encoders: CRDNN (VGG + {LSTM,GRU,Li-GRU} + DNN), ResNet, SincNet, vanilla transformers, whisper, context net-based transformers or conformers. Thanks to the flexibility of SpeechBrain, any fully customized encoder could be connected to the CTC/attention decoder and trained in a few hours of work. The decoder is fully customizable: LSTM, GRU, LiGRU, transformer, or your neural network!
    - Optimised and fast beam search on both CPUs and GPUs.
- Transducer end-to-end ASR with both a custom Numba loss and the torchaudio one. Any encoder or decoder can be plugged into the transducer ranging from VGG+RNN+DNN to conformers.
- Pre-trained ASR models for transcribing an audio file or extracting features for a downstream task.
- Fully customizable with the possibility to add external Beam Search decoders, if the ones offered natively by SpeechBrain are not sufficient, such as [PyCTCDecode](https://github.com/kensho-technologies/pyctcdecode) like in our LibriSpeech CTC wav2vec recipe.

### Feature extraction and augmentation

SpeechBrain provides efficient (GPU-friendly) speech augmentation and feature extraction pipelines:
- On-the-fly and fully-differentiable acoustic feature extraction: filter banks can be learned. This strategy simplifies the training pipeline (you don't have to dump features on disk).
- On-the-fly feature normalization (global, sentence, batch, or speaker level).
- On-the-fly environmental corruptions based on noise, reverberation, and babble for robust model training.
- On-the-fly frequency and time domain SpecAugment with speed augmentation.
- We support both SinConv and LEAF convolutional frontends.

### Speech enhancement and separation
- Recipes for spectral masking, spectral mapping, and time-domain speech enhancement.
- Multiple sophisticated enhancement losses, including differentiable STOI loss, MetricGAN, and mimic loss.
- State-of-the-art performance on speech separation with Conv-TasNet, DualPath RNN, SepFormer, and RE-SepFormer.

### Speaker recognition, identification and diarization
SpeechBrain provides different models for speaker recognition, identification, and diarization on different datasets:
- State-of-the-art performance on speaker recognition and diarization based on ECAPA-TDNN models.
- Original Xvectors implementation (inspired by Kaldi) with PLDA.
- Spectral clustering for speaker diarization (combined with speakers embeddings).
- Libraries to extract speaker embeddings with a pre-trained model on your data.

### Text-to-Speech (TTS) and Vocoders
- Recipes for training TTS systems such as [Tacotron2](https://github.com/speechbrain/speechbrain/tree/develop/recipes/LJSpeech) with LJSpeech.
- Recipes for training Vocoders such as [HiFIGAN](https://github.com/speechbrain/speechbrain/tree/develop/recipes/LJSpeech).

### Grapheme-to-Phoneme (G2P)
We have models for converting characters into a sequence of phonemes. In particular, we have Transformer- and RNN-based models operating at the sentence level (i.e, converting a full sentence into a corresponding sequence of phonemes). The models are trained with both data from Wikipedia and LibriSpeech.

### Language Identification
SpeechBrain provides different models for language identification.
In particular, our best model is based on an ECAPA-TDNN trained with the [voxlingua107 dataset](http://bark.phon.ioc.ee/voxlingua107/).

### Speech Translation
- Recipes for transformer and conformer-based end-to-end speech translation.
- Possibility to choose between normal training (Attention), multi-objectives (CTC+Attention), and multitasks (ST + ASR).

### Self-Supervised Learning of Speech Representations
- Recipes for wav2vec 2.0 pre-training with multiple GPUs compatible with HuggingFace models.

### Self-Supervised Learning of Speech Representations
- Recipes for wav2vec 2.0 pre-training with multiple GPUs compatible with HuggingFace models.

### Multi-microphone processing
Combining multiple microphones is a powerful approach to achieving robustness in adverse acoustic environments:
- Delay-and-sum, MVDR, and GeV beamforming.
- Speaker localization.

<<<<<<< HEAD
<<<<<<< HEAD
### Text-to-Speech (TTS) and Vocoders
- Recipes for training TTS systems such as [Tacotron2](https://github.com/speechbrain/speechbrain/tree/develop/recipes/LJSpeech) with LJSpeech.
- Recipes for training Vocoders such as [HiFIGAN](https://github.com/speechbrain/speechbrain/tree/develop/recipes/LJSpeech).
=======
=======
>>>>>>> 5cfc14bd
### Emotion Recognition
- Recipes for emotion recognition using SSL and ECAPA-TDNN models.

### Interpretability
- Recipes for various intepretability techniques on the ESC50 dataset.

### Spoken Language Understanding
- Recipes for training wav2vec 2.0 models with the [MEDIA](https://catalogue.elra.info/en-us/repository/browse/ELRA-E0024/) dataset.
<<<<<<< HEAD
>>>>>>> 891318f5950c337bb951912bf64bd5973af7c908
=======
>>>>>>> 5cfc14bd

### Performance
The recipes released with speechbrain implement speech processing systems with competitive or state-of-the-art performance. In the following, we report the best performance achieved on some popular benchmarks:

| Dataset        | Task           | System  | Performance  |
| ------------- |:-------------:| -----:|-----:|
| LibriSpeech      | Speech Recognition | wav2vec2 | WER=1.90% (test-clean) |
| LibriSpeech      | Speech Recognition | CNN + Conformer | WER=2.2% (test-clean) |
| TIMIT      | Speech Recognition | CRDNN + distillation | PER=13.1% (test) |
| TIMIT      | Speech Recognition | wav2vec2 + CTC/Att. | PER=8.04% (test) |
| CommonVoice (English) | Speech Recognition | wav2vec2 + CTC | WER=15.69% (test) |
| CommonVoice (French) | Speech Recognition | wav2vec2 + CTC | WER=9.96% (test) |
| CommonVoice (Italian) | Speech Recognition | wav2vec2 + seq2seq | WER=9.86% (test) |
| CommonVoice (Kinyarwanda) | Speech Recognition | wav2vec2 + seq2seq | WER=18.91% (test) |
| AISHELL (Mandarin) | Speech Recognition | wav2vec2 + seq2seq | CER=5.58% (test) |
| Fisher-callhome (spanish) | Speech translation | conformer (ST + ASR) | BLEU=48.04 (test) |
| VoxCeleb2      | Speaker Verification | ECAPA-TDNN | EER=0.80% (vox1-test) |
| AMI      | Speaker Diarization | ECAPA-TDNN | DER=3.01% (eval)|
| VoiceBank      | Speech Enhancement | MetricGAN+| PESQ=3.08 (test)|
| WSJ2MIX      | Speech Separation | SepFormer| SDRi=22.6 dB (test)|
| WSJ3MIX      | Speech Separation | SepFormer| SDRi=20.0 dB (test)|
| WHAM!     | Speech Separation | SepFormer| SDRi= 16.4 dB (test)|
| WHAMR!     | Speech Separation | SepFormer| SDRi= 14.0 dB (test)|
| Libri2Mix     | Speech Separation | SepFormer| SDRi= 20.6 dB (test-clean)|
| Libri3Mix     | Speech Separation | SepFormer| SDRi= 18.7 dB (test-clean)|
| LibryParty | Voice Activity Detection | CRDNN | F-score=0.9477 (test) |
| IEMOCAP | Emotion Recognition | wav2vec | Accuracy=79.8% (test) |
| CommonLanguage | Language Recognition | ECAPA-TDNN | Accuracy=84.9% (test) |
| Timers and Such | Spoken Language Understanding | CRDNN | Intent Accuracy=89.2% (test) |
| SLURP | Spoken Language Understanding | CRDNN | Intent Accuracy=87.54% (test) |
| VoxLingua 107 | Identification | ECAPA-TDNN | Sentence Accuracy=93.3% (test) |

For more details, take a look at the corresponding implementation in recipes/dataset/.

### Pretrained Models

Beyond providing recipes for training the models from scratch, SpeechBrain shares several pre-trained models (coupled with easy-inference functions) on [HuggingFace](https://huggingface.co/speechbrain). In the following, we report some of them:

| Task        | Dataset | Model |
| ------------- |:-------------:| -----:|
| Speech Recognition | LibriSpeech | [CNN + Transformer](https://huggingface.co/speechbrain/asr-transformer-transformerlm-librispeech) |
| Speech Recognition | LibriSpeech | [CRDNN](https://huggingface.co/speechbrain/asr-crdnn-transformerlm-librispeech) |
| Speech Recognition | CommonVoice(English) | [wav2vec + CTC](https://huggingface.co/speechbrain/asr-wav2vec2-commonvoice-en) |
| Speech Recognition | CommonVoice(French) | [wav2vec + CTC](https://huggingface.co/speechbrain/asr-crdnn-commonvoice-fr) |
| Speech Recognition | CommonVoice(Italian) | [wav2vec + CTC](https://huggingface.co/speechbrain/asr-wav2vec2-commonvoice-it) |
| Speech Recognition | CommonVoice(Kinyarwanda) | [wav2vec + CTC](https://huggingface.co/speechbrain/asr-wav2vec2-commonvoice-rw) |
| Speech Recognition | AISHELL(Mandarin) | [wav2vec + CTC](https://huggingface.co/speechbrain/asr-wav2vec2-transformer-aishell) |
| Text-to-Speech | LJSpeech | [Tacotron2](https://huggingface.co/speechbrain/tts-tacotron2-ljspeech) |
| Speaker Recognition | Voxceleb | [ECAPA-TDNN](https://huggingface.co/speechbrain/spkrec-ecapa-voxceleb) |
| Speech Separation | WHAMR! | [SepFormer](https://huggingface.co/speechbrain/sepformer-whamr) |
| Speech Enhancement | Voicebank | [MetricGAN+](https://huggingface.co/speechbrain/metricgan-plus-voicebank) |
| Speech Enhancement | WHAMR! | [SepFormer](https://huggingface.co/speechbrain/sepformer-whamr-enhancement) |
| Spoken Language Understanding | Timers and Such | [CRDNN](https://huggingface.co/speechbrain/slu-timers-and-such-direct-librispeech-asr) |
| Language Identification | CommonLanguage | [ECAPA-TDNN](https://huggingface.co/speechbrain/lang-id-commonlanguage_ecapa) |

The full list of pre-trained models can be found on [HuggingFace](https://huggingface.co/speechbrain)

### Documentation & Tutorials
SpeechBrain is designed to speed up the research and development of speech technologies. Hence, our code is backed-up with different levels of documentation:
- **Educational-level:** we provide various Google Colab (i.e., interactive) tutorials describing all the building blocks of SpeechBrain ranging from the core of the toolkit to a specific model designed for a particular task. The tutorials are designed not only to help people familiarize themselves with SpeechBrain but, more in general, to help them familiarize themselves with speech and language technologies.
- **Functional-level:** all classes in SpeechBrain contains a detailed docstring. It describes the input and output formats, the different arguments, the usage of the function, the potentially associated bibliography, and a function example used for test integration during pull requests.
- **Low-level:** The code also uses a lot of in-line comments to describe nontrivial parts of the code.

### Under development
We are currently implementing speech synthesis pipelines and real-time speech processing pipelines. An interface with the Finite State Transducers (FST) implemented by the [Kaldi 2 team](https://github.com/k2-fsa/k2) is under development.

# Where is what, a link list.
```
                  (documentation)           (tutorials)
                  .—————————————.            .———————.
                  | readthedocs |       ‚––> | Colab |
                  \—————————————/      ∕     \———————/
                         ^       ‚––––‘          |
    (release)            |      ∕                v
    .——————.       .———————————. (landing) .———————————.
    | PyPI | –––>  | github.io |  (page)   | templates |   (reference)
    \——————/       \———————————/       ‚–> \———————————/ (implementation)
        |                |        ‚–––‘          |
        v                v       ∕               v
.———————————–—.   .———————————–—.           .—————————.           .~~~~~~~~~~~~~.
| HyperPyYAML |~~~| speechbrain | ––––––––> | recipes | ––––––––> | HuggingFace |
\————————————–/   \————————————–/           \—————————/     ∕     \~~~~~~~~~~~~~/
  (usability)     (source/modules)          (use cases)    ∕    (pretrained models)
                                                          ∕
                        |                        |       ∕               |
                        v                        v      ∕                v
                  .~~~~~~~~~~~~~.            .~~~~~~~~.            .———————————.
                  |   PyTorch   | ––––––––-> | GDrive |            | Inference |
                  \~~~~~~~~~~~~~/            \~~~~~~~~/            \———————————/
                   (checkpoints)             (results)            (code snippets)
```

* https://speechbrain.github.io/
  * via: https://github.com/speechbrain/speechbrain.github.io
  * pointing to several tutorials on Google Colab
* https://github.com/speechbrain/speechbrain
  * [docs](https://github.com/speechbrain/speechbrain/tree/develop/docs) for https://speechbrain.readthedocs.io/
  * [recipes](https://github.com/speechbrain/speechbrain/tree/develop/recipes)
  * [speechbrain](https://github.com/speechbrain/speechbrain/tree/develop/speechbrain), heavily tied with [HyperPyYAML](https://github.com/speechbrain/HyperPyYAML); released on [PyPI](https://pypi.org/project/speechbrain/)
  * [templates](https://github.com/speechbrain/speechbrain/tree/develop/templates)
  * [tools](https://github.com/speechbrain/speechbrain/tree/develop/tools) for non-core functionality
* https://huggingface.co/speechbrain/
  * hosting several model cards (pretrained models with code snippets)
* Gdrive
  * hosting training results; checkpoints; ...

# Conference Tutorials
SpeechBrain has been presented at Interspeech 2021 and 2022 as well as ASRU 2021. When possible, we will provide some ressources here:
- [Interspeech 2022 slides.](https://drive.google.com/drive/folders/1d6GAquxw6rZBI-7JvfUQ_-upeiKstJEo?usp=sharing)
- [Interspeech 2021 YouTube recordings.](https://www.youtube.com/results?search_query=Interspeech+speechbrain+)

# Quick installation
SpeechBrain is constantly evolving. New features, tutorials, and documentation will appear over time.
SpeechBrain can be installed via PyPI. Moreover,  a local installation can be used by those users that what to run experiments and modify/customize the toolkit. SpeechBrain supports both CPU and GPU computations. For most all the recipes, however, a GPU is necessary during training. Please note that CUDA must be properly installed to use GPUs.


## Install via PyPI

Once you have created your Python environment (Python 3.7+) you can simply type:

```
pip install speechbrain
```

Then you can access SpeechBrain with:

```
import speechbrain as sb
```

## Install with GitHub

Once you have created your Python environment (Python 3.7+) you can simply type:

```
git clone https://github.com/speechbrain/speechbrain.git
cd speechbrain
pip install -r requirements.txt
pip install --editable .
```

Then you can access SpeechBrain with:

```
import speechbrain as sb
```

Any modification made to the `speechbrain` package will be automatically interpreted as we installed it with the `--editable` flag.

## Test Installation
Please, run the following script to make sure your installation is working:
```
pytest tests
pytest --doctest-modules speechbrain
```

# Running an experiment
In SpeechBrain, you can run experiments in this way:

```
> cd recipes/<dataset>/<task>/
> python experiment.py params.yaml
```

The results will be saved in the `output_folder` specified in the yaml file. The folder is created by calling `sb.core.create_experiment_directory()` in `experiment.py`. Both detailed logs and experiment outputs are saved there. Furthermore, less verbose logs are output to stdout.

# SpeechBrain Roadmap

As a community-based and open-source project, SpeechBrain needs the help of its community to grow in the right direction. Opening the roadmap to our users enables the toolkit to benefit from new ideas, new research axes, or even new technologies. The roadmap will be available in our [GitHub Discussions](https://github.com/speechbrain/speechbrain/discussions/categories/announcements) and will list all the changes and updates that need to be done in the current version of SpeechBrain. Users are more than welcome to propose new items via new Discussions topics!

# Learning SpeechBrain

We provide users with different resources to learn how to use SpeechBrain:
- General information can be found on the [website](https://speechbrain.github.io).
- We offer many tutorials, you can start from the [basic ones](https://speechbrain.github.io/tutorial_basics.html) about SpeechBrain's basic functionalities and building blocks. We provide also more advanced tutorials (e.g SpeechBrain advanced, signal processing ...). You can browse them via the Tutorials drop-down menu on [SpeechBrain website](https://speechbrain.github.io) in the upper right.
- Details on the SpeechBrain API, how to contribute, and the code are given in the [documentation](https://speechbrain.readthedocs.io/en/latest/index.html).

# License
SpeechBrain is released under the Apache License, version 2.0. The Apache license is a popular BSD-like license. SpeechBrain can be redistributed for free, even for commercial purposes, although you can not take off the license headers (and under some circumstances, you may have to distribute a license document). Apache is not a viral license like the GPL, which forces you to release your modifications to the source code. Note that this project has no connection to the Apache Foundation, other than that we use the same license terms.

# Social Media
We constantly update the community using Twitter. [Feel free to follow us](https://twitter.com/speechbrain1)

# Citing SpeechBrain
Please, cite SpeechBrain if you use it for your research or business.

```bibtex
@misc{speechbrain,
  title={{SpeechBrain}: A General-Purpose Speech Toolkit},
  author={Mirco Ravanelli and Titouan Parcollet and Peter Plantinga and Aku Rouhe and Samuele Cornell and Loren Lugosch and Cem Subakan and Nauman Dawalatabad and Abdelwahab Heba and Jianyuan Zhong and Ju-Chieh Chou and Sung-Lin Yeh and Szu-Wei Fu and Chien-Feng Liao and Elena Rastorgueva and François Grondin and William Aris and Hwidong Na and Yan Gao and Renato De Mori and Yoshua Bengio},
  year={2021},
  eprint={2106.04624},
  archivePrefix={arXiv},
  primaryClass={eess.AS},
  note={arXiv:2106.04624}
}
```
<|MERGE_RESOLUTION|>--- conflicted
+++ resolved
@@ -98,26 +98,9 @@
 - Delay-and-sum, MVDR, and GeV beamforming.
 - Speaker localization.
 
-<<<<<<< HEAD
-<<<<<<< HEAD
 ### Text-to-Speech (TTS) and Vocoders
 - Recipes for training TTS systems such as [Tacotron2](https://github.com/speechbrain/speechbrain/tree/develop/recipes/LJSpeech) with LJSpeech.
 - Recipes for training Vocoders such as [HiFIGAN](https://github.com/speechbrain/speechbrain/tree/develop/recipes/LJSpeech).
-=======
-=======
->>>>>>> 5cfc14bd
-### Emotion Recognition
-- Recipes for emotion recognition using SSL and ECAPA-TDNN models.
-
-### Interpretability
-- Recipes for various intepretability techniques on the ESC50 dataset.
-
-### Spoken Language Understanding
-- Recipes for training wav2vec 2.0 models with the [MEDIA](https://catalogue.elra.info/en-us/repository/browse/ELRA-E0024/) dataset.
-<<<<<<< HEAD
->>>>>>> 891318f5950c337bb951912bf64bd5973af7c908
-=======
->>>>>>> 5cfc14bd
 
 ### Performance
 The recipes released with speechbrain implement speech processing systems with competitive or state-of-the-art performance. In the following, we report the best performance achieved on some popular benchmarks:
